# Copyright The PyTorch Lightning team.
#
# Licensed under the Apache License, Version 2.0 (the "License");
# you may not use this file except in compliance with the License.
# You may obtain a copy of the License at
#
#     http://www.apache.org/licenses/LICENSE-2.0
#
# Unless required by applicable law or agreed to in writing, software
# distributed under the License is distributed on an "AS IS" BASIS,
# WITHOUT WARRANTIES OR CONDITIONS OF ANY KIND, either express or implied.
# See the License for the specific language governing permissions and
# limitations under the License.
import torch
from torch.utils.data import Dataset, IterableDataset

from pytorch_lightning.demos.boring_classes import BoringDataModule, BoringModel, ManualOptimBoringModel, RandomDataset

__all__ = ["BoringDataModule", "BoringModel", "ManualOptimBoringModel", "RandomDataset"]


class RandomDictDataset(Dataset):
    def __init__(self, size: int, length: int):
        self.len = length
        self.data = torch.randn(length, size)

    def __getitem__(self, index):
        a = self.data[index]
        b = a + 2
        return {"a": a, "b": b}

    def __len__(self):
        return self.len


class RandomIterableDataset(IterableDataset):
    def __init__(self, size: int, count: int):
        self.count = count
        self.size = size

    def __iter__(self):
        for _ in range(self.count):
            yield torch.randn(self.size)


class RandomIterableDatasetWithLen(IterableDataset):
    def __init__(self, size: int, count: int):
        self.count = count
        self.size = size

    def __iter__(self):
        for _ in range(len(self)):
            yield torch.randn(self.size)

    def __len__(self):
<<<<<<< HEAD
        return self.count


class BoringModel(LightningModule):
    def __init__(self):
        """Testing PL Module.

        Use as follows:
        - subclass
        - modify the behavior for what you want

        class TestModel(BaseTestModel):
            def training_step(...):
                # do your own thing

        or:

        model = BaseTestModel()
        model.training_epoch_end = None
        """
        super().__init__()
        self.layer = torch.nn.Linear(32, 2)

    def forward(self, x):
        return self.layer(x)

    def loss(self, batch, preds):
        # An arbitrary loss to have a loss that updates the model weights during `Trainer.fit` calls
        return torch.nn.functional.mse_loss(preds, torch.ones_like(preds))

    def step(self, x):
        x = self(x)
        out = torch.nn.functional.mse_loss(x, torch.ones_like(x))
        return out

    def training_step(self, batch, batch_idx):
        output = self(batch)
        loss = self.loss(batch, output)
        return {"loss": loss}

    def training_step_end(self, training_step_outputs):
        return training_step_outputs

    def training_epoch_end(self, outputs) -> None:
        torch.stack([x["loss"] for x in outputs]).mean()

    def validation_step(self, batch, batch_idx):
        output = self(batch)
        loss = self.loss(batch, output)
        return {"x": loss}

    def validation_epoch_end(self, outputs) -> None:
        torch.stack([x["x"] for x in outputs]).mean()

    def test_step(self, batch, batch_idx):
        output = self(batch)
        loss = self.loss(batch, output)
        return {"y": loss}

    def test_epoch_end(self, outputs) -> None:
        torch.stack([x["y"] for x in outputs]).mean()

    def configure_optimizers(self):
        optimizer = torch.optim.SGD(self.layer.parameters(), lr=0.1)
        lr_scheduler = torch.optim.lr_scheduler.StepLR(optimizer, step_size=1)
        return [optimizer], [lr_scheduler]

    def train_dataloader(self):
        return DataLoader(RandomDataset(32, 64))

    def val_dataloader(self):
        return DataLoader(RandomDataset(32, 64))

    def test_dataloader(self):
        return DataLoader(RandomDataset(32, 64))

    def predict_dataloader(self):
        return DataLoader(RandomDataset(32, 64))


class BoringDataModule(LightningDataModule):
    def __init__(self, data_dir: str = "./"):
        super().__init__()
        self.data_dir = data_dir
        self.non_picklable = None
        self.checkpoint_state: Optional[str] = None
        self.random_full = RandomDataset(32, 64 * 4)

    def setup(self, stage: Optional[str] = None):
        if stage == "fit" or stage is None:
            self.random_train = Subset(self.random_full, indices=range(64))

        if stage in ("fit", "validate") or stage is None:
            self.random_val = Subset(self.random_full, indices=range(64, 64 * 2))

        if stage == "test" or stage is None:
            self.random_test = Subset(self.random_full, indices=range(64 * 2, 64 * 3))

        if stage == "predict" or stage is None:
            self.random_predict = Subset(self.random_full, indices=range(64 * 3, 64 * 4))

    def train_dataloader(self):
        return DataLoader(self.random_train)

    def val_dataloader(self):
        return DataLoader(self.random_val)

    def test_dataloader(self):
        return DataLoader(self.random_test)

    def predict_dataloader(self):
        return DataLoader(self.random_predict)


class ManualOptimBoringModel(BoringModel):
    def __init__(self):
        super().__init__()
        self.automatic_optimization = False

    def training_step(self, batch, batch_idx):
        opt = self.optimizers()
        output = self(batch)
        loss = self.loss(batch, output)
        opt.zero_grad()
        self.manual_backward(loss)
        opt.step()
        return loss

    training_epoch_end = None
=======
        return self.count
>>>>>>> 917918ad
<|MERGE_RESOLUTION|>--- conflicted
+++ resolved
@@ -53,136 +53,4 @@
             yield torch.randn(self.size)
 
     def __len__(self):
-<<<<<<< HEAD
-        return self.count
-
-
-class BoringModel(LightningModule):
-    def __init__(self):
-        """Testing PL Module.
-
-        Use as follows:
-        - subclass
-        - modify the behavior for what you want
-
-        class TestModel(BaseTestModel):
-            def training_step(...):
-                # do your own thing
-
-        or:
-
-        model = BaseTestModel()
-        model.training_epoch_end = None
-        """
-        super().__init__()
-        self.layer = torch.nn.Linear(32, 2)
-
-    def forward(self, x):
-        return self.layer(x)
-
-    def loss(self, batch, preds):
-        # An arbitrary loss to have a loss that updates the model weights during `Trainer.fit` calls
-        return torch.nn.functional.mse_loss(preds, torch.ones_like(preds))
-
-    def step(self, x):
-        x = self(x)
-        out = torch.nn.functional.mse_loss(x, torch.ones_like(x))
-        return out
-
-    def training_step(self, batch, batch_idx):
-        output = self(batch)
-        loss = self.loss(batch, output)
-        return {"loss": loss}
-
-    def training_step_end(self, training_step_outputs):
-        return training_step_outputs
-
-    def training_epoch_end(self, outputs) -> None:
-        torch.stack([x["loss"] for x in outputs]).mean()
-
-    def validation_step(self, batch, batch_idx):
-        output = self(batch)
-        loss = self.loss(batch, output)
-        return {"x": loss}
-
-    def validation_epoch_end(self, outputs) -> None:
-        torch.stack([x["x"] for x in outputs]).mean()
-
-    def test_step(self, batch, batch_idx):
-        output = self(batch)
-        loss = self.loss(batch, output)
-        return {"y": loss}
-
-    def test_epoch_end(self, outputs) -> None:
-        torch.stack([x["y"] for x in outputs]).mean()
-
-    def configure_optimizers(self):
-        optimizer = torch.optim.SGD(self.layer.parameters(), lr=0.1)
-        lr_scheduler = torch.optim.lr_scheduler.StepLR(optimizer, step_size=1)
-        return [optimizer], [lr_scheduler]
-
-    def train_dataloader(self):
-        return DataLoader(RandomDataset(32, 64))
-
-    def val_dataloader(self):
-        return DataLoader(RandomDataset(32, 64))
-
-    def test_dataloader(self):
-        return DataLoader(RandomDataset(32, 64))
-
-    def predict_dataloader(self):
-        return DataLoader(RandomDataset(32, 64))
-
-
-class BoringDataModule(LightningDataModule):
-    def __init__(self, data_dir: str = "./"):
-        super().__init__()
-        self.data_dir = data_dir
-        self.non_picklable = None
-        self.checkpoint_state: Optional[str] = None
-        self.random_full = RandomDataset(32, 64 * 4)
-
-    def setup(self, stage: Optional[str] = None):
-        if stage == "fit" or stage is None:
-            self.random_train = Subset(self.random_full, indices=range(64))
-
-        if stage in ("fit", "validate") or stage is None:
-            self.random_val = Subset(self.random_full, indices=range(64, 64 * 2))
-
-        if stage == "test" or stage is None:
-            self.random_test = Subset(self.random_full, indices=range(64 * 2, 64 * 3))
-
-        if stage == "predict" or stage is None:
-            self.random_predict = Subset(self.random_full, indices=range(64 * 3, 64 * 4))
-
-    def train_dataloader(self):
-        return DataLoader(self.random_train)
-
-    def val_dataloader(self):
-        return DataLoader(self.random_val)
-
-    def test_dataloader(self):
-        return DataLoader(self.random_test)
-
-    def predict_dataloader(self):
-        return DataLoader(self.random_predict)
-
-
-class ManualOptimBoringModel(BoringModel):
-    def __init__(self):
-        super().__init__()
-        self.automatic_optimization = False
-
-    def training_step(self, batch, batch_idx):
-        opt = self.optimizers()
-        output = self(batch)
-        loss = self.loss(batch, output)
-        opt.zero_grad()
-        self.manual_backward(loss)
-        opt.step()
-        return loss
-
-    training_epoch_end = None
-=======
-        return self.count
->>>>>>> 917918ad
+        return self.count