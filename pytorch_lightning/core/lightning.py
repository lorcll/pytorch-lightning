# Copyright The PyTorch Lightning team.
#
# Licensed under the Apache License, Version 2.0 (the "License");
# you may not use this file except in compliance with the License.
# You may obtain a copy of the License at
#
#     http://www.apache.org/licenses/LICENSE-2.0
#
# Unless required by applicable law or agreed to in writing, software
# distributed under the License is distributed on an "AS IS" BASIS,
# WITHOUT WARRANTIES OR CONDITIONS OF ANY KIND, either express or implied.
# See the License for the specific language governing permissions and
# limitations under the License.
from typing import Any

from pytorch_lightning.core.module import LightningModule as NewLightningModule
from pytorch_lightning.utilities import rank_zero_deprecation


class LightningModule(NewLightningModule):
    def __init__(self, *args: Any, **kwargs: Any) -> None:
<<<<<<< HEAD
        super().__init__(*args, **kwargs)

        # see (https://github.com/pytorch/pytorch/blob/3e6bb5233f9ca2c5aa55d9cda22a7ee85439aa6e/
        # torch/nn/modules/module.py#L227)
        torch._C._log_api_usage_once(f"lightning.module.{self.__class__.__name__}")

        # pointer to the trainer object
        self.trainer: Optional["pl.Trainer"] = None

        self._use_amp: bool = False

        # the precision used
        self.precision: int = 32

        # optionally can be set by user
        self._example_input_array = None
        self._current_fx_name: Optional[str] = None
        self._automatic_optimization: bool = True
        self._truncated_bptt_steps: int = 0
        self._param_requires_grad_state = {}
        self._metric_attributes: Optional[Dict[int, str]] = None
        self._should_prevent_trainer_and_dataloaders_deepcopy: bool = False
        # TODO: remove in 1.8
        self._running_torchscript = False

        self._register_sharded_tensor_state_dict_hooks_if_available()

    @overload
    def optimizers(self, use_pl_optimizer: Literal[True] = True) -> Union[LightningOptimizer, List[LightningOptimizer]]:
        ...

    @overload
    def optimizers(self, use_pl_optimizer: Literal[False]) -> Union[Optimizer, List[Optimizer]]:
        ...

    @overload
    def optimizers(
        self, use_pl_optimizer: bool
    ) -> Union[Optimizer, LightningOptimizer, List[Optimizer], List[LightningOptimizer]]:
        ...

    def optimizers(
        self, use_pl_optimizer: bool = True
    ) -> Union[Optimizer, LightningOptimizer, List[Optimizer], List[LightningOptimizer]]:
        """Returns the optimizer(s) that are being used during training. Useful for manual optimization.

        Args:
            use_pl_optimizer: If ``True``, will wrap the optimizer(s) in a
                :class:`~pytorch_lightning.core.optimizer.LightningOptimizer` for automatic handling of precision and
                profiling.

        Returns:
            A single optimizer, or a list of optimizers in case multiple ones are present.
        """
        if use_pl_optimizer:
            opts = list(self.trainer.strategy._lightning_optimizers.values())
        else:
            opts = self.trainer.optimizers

        # single optimizer
        if isinstance(opts, list) and len(opts) == 1 and isinstance(opts[0], (Optimizer, LightningOptimizer)):
            return opts[0]
        # multiple opts
        return opts

    def lr_schedulers(self) -> Optional[Union[LRSchedulerTypeUnion, List[LRSchedulerTypeUnion]]]:
        """Returns the learning rate scheduler(s) that are being used during training. Useful for manual
        optimization.

        Returns:
            A single scheduler, or a list of schedulers in case multiple ones are present, or ``None`` if no
            schedulers were returned in :meth:`configure_optimizers`.
        """
        if not self.trainer.lr_scheduler_configs:
            return None

        # ignore other keys "interval", "frequency", etc.
        lr_schedulers = [config.scheduler for config in self.trainer.lr_scheduler_configs]

        # single scheduler
        if len(lr_schedulers) == 1:
            return lr_schedulers[0]

        # multiple schedulers
        return lr_schedulers

    @property
    def example_input_array(self) -> Any:
        """The example input array is a specification of what the module can consume in the :meth:`forward` method.
        The return type is interpreted as follows:

        -   Single tensor: It is assumed the model takes a single argument, i.e.,
            ``model.forward(model.example_input_array)``
        -   Tuple: The input array should be interpreted as a sequence of positional arguments, i.e.,
            ``model.forward(*model.example_input_array)``
        -   Dict: The input array represents named keyword arguments, i.e.,
            ``model.forward(**model.example_input_array)``
        """
        return self._example_input_array

    @example_input_array.setter
    def example_input_array(self, example: Any) -> None:
        self._example_input_array = example

    @property
    def current_epoch(self) -> int:
        """The current epoch in the ``Trainer``, or 0 if not attached."""
        return self.trainer.current_epoch if self.trainer else 0

    @property
    def global_step(self) -> int:
        """Total training batches seen across all epochs.

        If no Trainer is attached, this propery is 0.
        """
        return self.trainer.global_step if self.trainer else 0

    @property
    def global_rank(self) -> int:
        """The index of the current process across all nodes and devices."""
        return self.trainer.global_rank if self.trainer else 0

    @property
    def local_rank(self) -> int:
        """The index of the current process within a single node."""
        return self.trainer.local_rank if self.trainer else 0

    @property
    def on_gpu(self):
        """Returns ``True`` if this model is currently located on a GPU.

        Useful to set flags around the LightningModule for different CPU vs GPU behavior.
        """
        return self.device.type == "cuda"

    @property
    def automatic_optimization(self) -> bool:
        """If set to ``False`` you are responsible for calling ``.backward()``, ``.step()``, ``.zero_grad()``."""
        return self._automatic_optimization

    @automatic_optimization.setter
    def automatic_optimization(self, automatic_optimization: bool) -> None:
        self._automatic_optimization = automatic_optimization

    @property
    def truncated_bptt_steps(self) -> int:
        """Enables `Truncated Backpropagation Through Time` in the Trainer when set to a positive integer.

        It represents
        the number of times :meth:`training_step` gets called before backpropagation. If this is > 0, the
        :meth:`training_step` receives an additional argument ``hiddens`` and is expected to return a hidden state.
        """
        return self._truncated_bptt_steps

    @truncated_bptt_steps.setter
    def truncated_bptt_steps(self, truncated_bptt_steps: int) -> None:
        self._truncated_bptt_steps = truncated_bptt_steps

    @property
    def logger(self) -> Optional[Logger]:
        """Reference to the logger object in the Trainer."""
        # this should match the implementation of `trainer.logger`
        # we don't reuse it so we can properly set the deprecation stacklevel
        if self.trainer is None:
            return
        loggers = self.trainer.loggers
        if len(loggers) == 0:
            return None
        if len(loggers) == 1:
            return loggers[0]
        else:
            if not self._running_torchscript:
                rank_zero_deprecation(
                    "Using `lightning_module.logger` when multiple loggers are configured."
                    " This behavior will change in v1.8 when `LoggerCollection` is removed, and"
                    " `lightning_module.logger` will return the first logger available.",
                    stacklevel=5,
                )
            with warnings.catch_warnings():
                warnings.simplefilter("ignore")
                return LoggerCollection(loggers)

    @property
    def loggers(self) -> List[Logger]:
        """Reference to the list of loggers in the Trainer."""
        return self.trainer.loggers if self.trainer else []

    def _apply_batch_transfer_handler(
        self, batch: Any, device: Optional[torch.device] = None, dataloader_idx: int = 0
    ) -> Any:
        device = device or self.device
        datahook_selector = (
            _DataHookSelector(self, None) if self.trainer is None else self.trainer._data_connector._datahook_selector
        )

        hook = datahook_selector.get_hook("on_before_batch_transfer")
        batch = hook(batch, dataloader_idx)
        hook = datahook_selector.get_hook("transfer_batch_to_device")
        batch = hook(batch, device, dataloader_idx)
        hook = datahook_selector.get_hook("on_after_batch_transfer")
        batch = hook(batch, dataloader_idx)
        return batch

    def print(self, *args, **kwargs) -> None:
        r"""
        Prints only from process 0. Use this in any distributed mode to log only once.

        Args:
            *args: The thing to print. The same as for Python's built-in print function.
            **kwargs: The same as for Python's built-in print function.

        Example::

            def forward(self, x):
                self.print(x, 'in forward')

        """
        if self.trainer.is_global_zero:
            progress_bar = self.trainer.progress_bar_callback
            if progress_bar is not None and progress_bar.is_enabled:
                progress_bar.print(*args, **kwargs)
            else:
                print(*args, **kwargs)

    def log(
        self,
        name: str,
        value: _METRIC_COLLECTION,
        prog_bar: bool = False,
        logger: bool = True,
        on_step: Optional[bool] = None,
        on_epoch: Optional[bool] = None,
        reduce_fx: Union[str, Callable] = "mean",
        enable_graph: bool = False,
        sync_dist: bool = False,
        sync_dist_group: Optional[Any] = None,
        add_dataloader_idx: bool = True,
        batch_size: Optional[int] = None,
        metric_attribute: Optional[str] = None,
        rank_zero_only: bool = False,
    ) -> None:
        """Log a key, value pair.

        Example::

            self.log('train_loss', loss)

        The default behavior per hook is documented here: :ref:`extensions/logging:Automatic Logging`.

        Args:
            name: key to log.
            value: value to log. Can be a ``float``, ``Tensor``, ``Metric``, or a dictionary of the former.
            prog_bar: if ``True`` logs to the progress bar.
            logger: if ``True`` logs to the logger.
            on_step: if ``True`` logs at this step. The default value is determined by the hook.
                See :ref:`extensions/logging:Automatic Logging` for details.
            on_epoch: if ``True`` logs epoch accumulated metrics. The default value is determined by the hook.
                See :ref:`extensions/logging:Automatic Logging` for details.
            reduce_fx: reduction function over step values for end of epoch. :meth:`torch.mean` by default.
            enable_graph: if ``True``, will not auto detach the graph.
            sync_dist: if ``True``, reduces the metric across devices. Use with care as this may lead to a significant
                communication overhead.
            sync_dist_group: the DDP group to sync across.
            add_dataloader_idx: if ``True``, appends the index of the current dataloader to
                the name (when using multiple dataloaders). If False, user needs to give unique names for
                each dataloader to not mix the values.
            batch_size: Current batch_size. This will be directly inferred from the loaded batch,
                but for some data structures you might need to explicitly provide it.
            metric_attribute: To restore the metric state, Lightning requires the reference of the
                :class:`torchmetrics.Metric` in your model. This is found automatically if it is a model attribute.
            rank_zero_only: Whether the value will be logged only on rank 0. This will prevent synchronization which
                would produce a deadlock as not all processes would perform this log call.
        """
        # check for invalid values
        apply_to_collection(value, dict, self.__check_not_nested, name)
        apply_to_collection(
            value, object, self.__check_allowed, name, value, wrong_dtype=(numbers.Number, Metric, Tensor, dict)
        )

        if self.trainer is None:
            # not an error to support testing the `*_step` methods without a `Trainer` reference
            rank_zero_warn(
                "You are trying to `self.log()` but the `self.trainer` reference is not registered on the model yet."
                " This is most likely because the model hasn't been passed to the `Trainer`"
            )
            return
        results = self.trainer._results
        if results is None:
            raise MisconfigurationException(
                "You are trying to `self.log()` but the loop's result collection is not registered"
                " yet. This is most likely because you are trying to log in a `predict` hook,"
                " but it doesn't support logging"
            )
        if self._current_fx_name is None:
            raise MisconfigurationException(
                "You are trying to `self.log()` but it is not managed by the `Trainer` control flow"
            )

        on_step, on_epoch = _FxValidator.check_logging_and_get_default_levels(
            self._current_fx_name, on_step=on_step, on_epoch=on_epoch
        )

        # make sure user doesn't introduce logic for multi-dataloaders
        if "/dataloader_idx_" in name:
            raise MisconfigurationException(
                f"You called `self.log` with the key `{name}`"
                " but it should not contain information about `dataloader_idx`"
            )

        value = apply_to_collection(value, numbers.Number, self.__to_tensor)

        if self.trainer._logger_connector.should_reset_tensors(self._current_fx_name):
            # if we started a new epoch (running its first batch) the hook name has changed
            # reset any tensors for the new hook name
            results.reset(metrics=False, fx=self._current_fx_name)

        if metric_attribute is None and isinstance(value, Metric):
            if self._metric_attributes is None:
                # compute once
                self._metric_attributes = {
                    id(module): name for name, module in self.named_modules() if isinstance(module, Metric)
                }
                if not self._metric_attributes:
                    raise MisconfigurationException(
                        "Could not find the `LightningModule` attribute for the `torchmetrics.Metric` logged."
                        " You can fix this by setting an attribute for the metric in your `LightningModule`."
                    )
            # try to find the passed metric in the LightningModule
            metric_attribute = self._metric_attributes.get(id(value), None)
            if metric_attribute is None:
                raise MisconfigurationException(
                    "Could not find the `LightningModule` attribute for the `torchmetrics.Metric` logged."
                    f" You can fix this by calling `self.log({name}, ..., metric_attribute=name)` where `name` is one"
                    f" of {list(self._metric_attributes.values())}"
                )

        if (
            self.trainer.training
            and is_param_in_hook_signature(self.training_step, "dataloader_iter", explicit=True)
            and batch_size is None
        ):
            raise MisconfigurationException(
                "With `def training_step(self, dataloader_iter)`, `self.log(..., batch_size=...)` should be provided."
            )

        results.log(
            self._current_fx_name,
            name,
            value,
            prog_bar=prog_bar,
            logger=logger,
            on_step=on_step,
            on_epoch=on_epoch,
            reduce_fx=reduce_fx,
            enable_graph=enable_graph,
            add_dataloader_idx=add_dataloader_idx,
            batch_size=batch_size,
            sync_dist=sync_dist and distributed_available(),
            sync_dist_fn=self.trainer.strategy.reduce or sync_ddp,
            sync_dist_group=sync_dist_group,
            metric_attribute=metric_attribute,
            rank_zero_only=rank_zero_only,
        )

        self.trainer._logger_connector._current_fx = self._current_fx_name

    def log_dict(
        self,
        dictionary: Mapping[str, _METRIC_COLLECTION],
        prog_bar: bool = False,
        logger: bool = True,
        on_step: Optional[bool] = None,
        on_epoch: Optional[bool] = None,
        reduce_fx: Union[str, Callable] = "mean",
        enable_graph: bool = False,
        sync_dist: bool = False,
        sync_dist_group: Optional[Any] = None,
        add_dataloader_idx: bool = True,
        batch_size: Optional[int] = None,
        rank_zero_only: bool = False,
    ) -> None:
        """Log a dictionary of values at once.

        Example::

            values = {'loss': loss, 'acc': acc, ..., 'metric_n': metric_n}
            self.log_dict(values)

        Args:
            dictionary: key value pairs.
                The values can be a ``float``, ``Tensor``, ``Metric``, or a dictionary of the former.
            prog_bar: if ``True`` logs to the progress base.
            logger: if ``True`` logs to the logger.
            on_step: if ``True`` logs at this step.
                ``None`` auto-logs for training_step but not validation/test_step.
                The default value is determined by the hook.
                See :ref:`extensions/logging:Automatic Logging` for details.
            on_epoch: if ``True`` logs epoch accumulated metrics.
                ``None`` auto-logs for val/test step but not ``training_step``.
                The default value is determined by the hook.
                See :ref:`extensions/logging:Automatic Logging` for details.
            reduce_fx: reduction function over step values for end of epoch. :meth:`torch.mean` by default.
            enable_graph: if ``True``, will not auto-detach the graph
            sync_dist: if ``True``, reduces the metric across GPUs/TPUs. Use with care as this may lead to a significant
                communication overhead.
            sync_dist_group: the ddp group to sync across.
            add_dataloader_idx: if ``True``, appends the index of the current dataloader to
                the name (when using multiple). If ``False``, user needs to give unique names for
                each dataloader to not mix values.
            batch_size: Current batch size. This will be directly inferred from the loaded batch,
                but some data structures might need to explicitly provide it.
            rank_zero_only: Whether the value will be logged only on rank 0. This will prevent synchronization which
                would produce a deadlock as not all processes would perform this log call.
        """
        for k, v in dictionary.items():
            self.log(
                name=k,
                value=v,
                prog_bar=prog_bar,
                logger=logger,
                on_step=on_step,
                on_epoch=on_epoch,
                reduce_fx=reduce_fx,
                enable_graph=enable_graph,
                sync_dist=sync_dist,
                sync_dist_group=sync_dist_group,
                add_dataloader_idx=add_dataloader_idx,
                batch_size=batch_size,
                rank_zero_only=rank_zero_only,
            )

    @staticmethod
    def __check_not_nested(value: dict, name: str) -> dict:
        # self-imposed restriction. for simplicity
        if any(isinstance(v, dict) for v in value.values()):
            raise ValueError(f"`self.log({name}, {value})` was called, but nested dictionaries cannot be logged")
        return value

    @staticmethod
    def __check_allowed(v: Any, name: str, value: Any) -> None:
        raise ValueError(f"`self.log({name}, {value})` was called, but `{type(v).__name__}` values cannot be logged")

    def __to_tensor(self, value: numbers.Number) -> torch.Tensor:
        return torch.tensor(value, device=self.device)

    def log_grad_norm(self, grad_norm_dict: Dict[str, float]) -> None:
        """Override this method to change the default behaviour of ``log_grad_norm``.

        If clipping gradients, the gradients will not have been clipped yet.

        Args:
            grad_norm_dict: Dictionary containing current grad norm metrics

        Example::

            # DEFAULT
            def log_grad_norm(self, grad_norm_dict):
                self.log_dict(grad_norm_dict, on_step=True, on_epoch=True, prog_bar=False, logger=True)
        """
        self.log_dict(grad_norm_dict, on_step=True, on_epoch=True, prog_bar=False, logger=True)

    def all_gather(
        self, data: Union[torch.Tensor, Dict, List, Tuple], group: Optional[Any] = None, sync_grads: bool = False
    ):
        r"""
        Allows users to call ``self.all_gather()`` from the LightningModule, thus making the ``all_gather`` operation
        accelerator agnostic. ``all_gather`` is a function provided by accelerators to gather a tensor from several
        distributed processes.

        Args:
            data: int, float, tensor of shape (batch, ...), or a (possibly nested) collection thereof.
            group: the process group to gather results from. Defaults to all processes (world)
            sync_grads: flag that allows users to synchronize gradients for the all_gather operation

        Return:
            A tensor of shape (world_size, batch, ...), or if the input was a collection
            the output will also be a collection with tensors of this shape.
        """
        group = group if group is not None else torch.distributed.group.WORLD
        all_gather = self.trainer.strategy.all_gather
        data = convert_to_tensors(data, device=self.device)
        return apply_to_collection(data, torch.Tensor, all_gather, group=group, sync_grads=sync_grads)

    def forward(self, *args, **kwargs) -> Any:
        r"""
        Same as :meth:`torch.nn.Module.forward()`.

        Args:
            *args: Whatever you decide to pass into the forward method.
            **kwargs: Keyword arguments are also possible.

        Return:
            Your model's output
        """
        return super().forward(*args, **kwargs)

    def training_step(self, *args, **kwargs) -> STEP_OUTPUT:
        r"""
        Here you compute and return the training loss and some additional metrics for e.g.
        the progress bar or logger.

        Args:
            batch (:class:`~torch.Tensor` | (:class:`~torch.Tensor`, ...) | [:class:`~torch.Tensor`, ...]):
                The output of your :class:`~torch.utils.data.DataLoader`. A tensor, tuple or list.
            batch_idx (``int``): Integer displaying index of this batch
            optimizer_idx (``int``): When using multiple optimizers, this argument will also be present.
            hiddens (``Any``): Passed in if
                :paramref:`~pytorch_lightning.core.lightning.LightningModule.truncated_bptt_steps` > 0.

        Return:
            Any of.

            - :class:`~torch.Tensor` - The loss tensor
            - ``dict`` - A dictionary. Can include any keys, but must include the key ``'loss'``
            - ``None`` - Training will skip to the next batch. This is only for automatic optimization.
                This is not supported for multi-GPU, TPU, IPU, or DeepSpeed.

        In this step you'd normally do the forward pass and calculate the loss for a batch.
        You can also do fancier things like multiple forward passes or something model specific.

        Example::

            def training_step(self, batch, batch_idx):
                x, y, z = batch
                out = self.encoder(x)
                loss = self.loss(out, x)
                return loss

        If you define multiple optimizers, this step will be called with an additional
        ``optimizer_idx`` parameter.

        .. code-block:: python

            # Multiple optimizers (e.g.: GANs)
            def training_step(self, batch, batch_idx, optimizer_idx):
                if optimizer_idx == 0:
                    # do training_step with encoder
                    ...
                if optimizer_idx == 1:
                    # do training_step with decoder
                    ...


        If you add truncated back propagation through time you will also get an additional
        argument with the hidden states of the previous step.

        .. code-block:: python

            # Truncated back-propagation through time
            def training_step(self, batch, batch_idx, hiddens):
                # hiddens are the hidden states from the previous truncated backprop step
                out, hiddens = self.lstm(data, hiddens)
                loss = ...
                return {"loss": loss, "hiddens": hiddens}

        Note:
            The loss value shown in the progress bar is smoothed (averaged) over the last values,
            so it differs from the actual loss returned in train/validation step.
        """
        rank_zero_warn("`training_step` must be implemented to be used with the Lightning Trainer")

    def training_step_end(self, step_output: STEP_OUTPUT) -> STEP_OUTPUT:
        """Use this when training with dp because :meth:`training_step` will operate on only part of the batch.
        However, this is still optional and only needed for things like softmax or NCE loss.

        Note:
            If you later switch to ddp or some other mode, this will still be called
            so that you don't have to change your code

        .. code-block:: python

            # pseudocode
            sub_batches = split_batches_for_dp(batch)
            step_output = [training_step(sub_batch) for sub_batch in sub_batches]
            training_step_end(step_output)

        Args:
            step_output: What you return in `training_step` for each batch part.

        Return:
            Anything

        When using the DP strategy, only a portion of the batch is inside the training_step:

        .. code-block:: python

            def training_step(self, batch, batch_idx):
                # batch is 1/num_gpus big
                x, y = batch

                out = self(x)

                # softmax uses only a portion of the batch in the denominator
                loss = self.softmax(out)
                loss = nce_loss(loss)
                return loss

        If you wish to do something with all the parts of the batch, then use this method to do it:

        .. code-block:: python

            def training_step(self, batch, batch_idx):
                # batch is 1/num_gpus big
                x, y = batch

                out = self.encoder(x)
                return {"pred": out}


            def training_step_end(self, training_step_outputs):
                gpu_0_pred = training_step_outputs[0]["pred"]
                gpu_1_pred = training_step_outputs[1]["pred"]
                gpu_n_pred = training_step_outputs[n]["pred"]

                # this softmax now uses the full batch
                loss = nce_loss([gpu_0_pred, gpu_1_pred, gpu_n_pred])
                return loss

        See Also:
            See the :ref:`Multi GPU Training <gpu_intermediate>` guide for more details.
        """

    def training_epoch_end(self, outputs: EPOCH_OUTPUT) -> None:
        """Called at the end of the training epoch with the outputs of all training steps. Use this in case you
        need to do something with all the outputs returned by :meth:`training_step`.

        .. code-block:: python

            # the pseudocode for these calls
            train_outs = []
            for train_batch in train_data:
                out = training_step(train_batch)
                train_outs.append(out)
            training_epoch_end(train_outs)

        Args:
            outputs: List of outputs you defined in :meth:`training_step`. If there are multiple optimizers or when
                using ``truncated_bptt_steps > 0``, the lists have the dimensions
                (n_batches, tbptt_steps, n_optimizers). Dimensions of length 1 are squeezed.

        Return:
            None

        Note:
            If this method is not overridden, this won't be called.

        .. code-block:: python

            def training_epoch_end(self, training_step_outputs):
                # do something with all training_step outputs
                for out in training_step_outputs:
                    ...
        """

    def validation_step(self, *args, **kwargs) -> Optional[STEP_OUTPUT]:
        r"""
        Operates on a single batch of data from the validation set.
        In this step you'd might generate examples or calculate anything of interest like accuracy.

        .. code-block:: python

            # the pseudocode for these calls
            val_outs = []
            for val_batch in val_data:
                out = validation_step(val_batch)
                val_outs.append(out)
            validation_epoch_end(val_outs)

        Args:
            batch: The output of your :class:`~torch.utils.data.DataLoader`.
            batch_idx: The index of this batch.
            dataloader_idx: The index of the dataloader that produced this batch.
                (only if multiple val dataloaders used)

        Return:
            - Any object or value
            - ``None`` - Validation will skip to the next batch

        .. code-block:: python

            # pseudocode of order
            val_outs = []
            for val_batch in val_data:
                out = validation_step(val_batch)
                if defined("validation_step_end"):
                    out = validation_step_end(out)
                val_outs.append(out)
            val_outs = validation_epoch_end(val_outs)


        .. code-block:: python

            # if you have one val dataloader:
            def validation_step(self, batch, batch_idx):
                ...


            # if you have multiple val dataloaders:
            def validation_step(self, batch, batch_idx, dataloader_idx=0):
                ...

        Examples::

            # CASE 1: A single validation dataset
            def validation_step(self, batch, batch_idx):
                x, y = batch

                # implement your own
                out = self(x)
                loss = self.loss(out, y)

                # log 6 example images
                # or generated text... or whatever
                sample_imgs = x[:6]
                grid = torchvision.utils.make_grid(sample_imgs)
                self.logger.experiment.add_image('example_images', grid, 0)

                # calculate acc
                labels_hat = torch.argmax(out, dim=1)
                val_acc = torch.sum(y == labels_hat).item() / (len(y) * 1.0)

                # log the outputs!
                self.log_dict({'val_loss': loss, 'val_acc': val_acc})

        If you pass in multiple val dataloaders, :meth:`validation_step` will have an additional argument. We recommend
        setting the default value of 0 so that you can quickly switch between single and multiple dataloaders.

        .. code-block:: python

            # CASE 2: multiple validation dataloaders
            def validation_step(self, batch, batch_idx, dataloader_idx=0):
                # dataloader_idx tells you which dataset this is.
                ...

        Note:
            If you don't need to validate you don't need to implement this method.

        Note:
            When the :meth:`validation_step` is called, the model has been put in eval mode
            and PyTorch gradients have been disabled. At the end of validation,
            the model goes back to training mode and gradients are enabled.
        """

    def validation_step_end(self, *args, **kwargs) -> Optional[STEP_OUTPUT]:
        """Use this when validating with dp because :meth:`validation_step` will operate on only part of the batch.
        However, this is still optional and only needed for things like softmax or NCE loss.

        Note:
            If you later switch to ddp or some other mode, this will still be called
            so that you don't have to change your code.

        .. code-block:: python

            # pseudocode
            sub_batches = split_batches_for_dp(batch)
            step_output = [validation_step(sub_batch) for sub_batch in sub_batches]
            validation_step_end(step_output)

        Args:
            step_output: What you return in :meth:`validation_step` for each batch part.

        Return:
            None or anything

        .. code-block:: python

            # WITHOUT validation_step_end
            # if used in DP, this batch is 1/num_gpus large
            def validation_step(self, batch, batch_idx):
                # batch is 1/num_gpus big
                x, y = batch

                out = self.encoder(x)
                loss = self.softmax(out)
                loss = nce_loss(loss)
                self.log("val_loss", loss)


            # --------------
            # with validation_step_end to do softmax over the full batch
            def validation_step(self, batch, batch_idx):
                # batch is 1/num_gpus big
                x, y = batch

                out = self(x)
                return out


            def validation_step_end(self, val_step_outputs):
                for out in val_step_outputs:
                    ...

        See Also:
            See the :ref:`Multi GPU Training <gpu_intermediate>` guide for more details.
        """

    def validation_epoch_end(self, outputs: Union[EPOCH_OUTPUT, List[EPOCH_OUTPUT]]) -> None:
        """Called at the end of the validation epoch with the outputs of all validation steps.

        .. code-block:: python

            # the pseudocode for these calls
            val_outs = []
            for val_batch in val_data:
                out = validation_step(val_batch)
                val_outs.append(out)
            validation_epoch_end(val_outs)

        Args:
            outputs: List of outputs you defined in :meth:`validation_step`, or if there
                are multiple dataloaders, a list containing a list of outputs for each dataloader.

        Return:
            None

        Note:
            If you didn't define a :meth:`validation_step`, this won't be called.

        Examples:
            With a single dataloader:

            .. code-block:: python

                def validation_epoch_end(self, val_step_outputs):
                    for out in val_step_outputs:
                        ...

            With multiple dataloaders, `outputs` will be a list of lists. The outer list contains
            one entry per dataloader, while the inner list contains the individual outputs of
            each validation step for that dataloader.

            .. code-block:: python

                def validation_epoch_end(self, outputs):
                    for dataloader_output_result in outputs:
                        dataloader_outs = dataloader_output_result.dataloader_i_outputs

                    self.log("final_metric", final_value)
        """

    def test_step(self, *args, **kwargs) -> Optional[STEP_OUTPUT]:
        r"""
        Operates on a single batch of data from the test set.
        In this step you'd normally generate examples or calculate anything of interest
        such as accuracy.

        .. code-block:: python

            # the pseudocode for these calls
            test_outs = []
            for test_batch in test_data:
                out = test_step(test_batch)
                test_outs.append(out)
            test_epoch_end(test_outs)

        Args:
            batch: The output of your :class:`~torch.utils.data.DataLoader`.
            batch_idx: The index of this batch.
            dataloader_id: The index of the dataloader that produced this batch.
                (only if multiple test dataloaders used).

        Return:
           Any of.

            - Any object or value
            - ``None`` - Testing will skip to the next batch

        .. code-block:: python

            # if you have one test dataloader:
            def test_step(self, batch, batch_idx):
                ...


            # if you have multiple test dataloaders:
            def test_step(self, batch, batch_idx, dataloader_idx=0):
                ...

        Examples::

            # CASE 1: A single test dataset
            def test_step(self, batch, batch_idx):
                x, y = batch

                # implement your own
                out = self(x)
                loss = self.loss(out, y)

                # log 6 example images
                # or generated text... or whatever
                sample_imgs = x[:6]
                grid = torchvision.utils.make_grid(sample_imgs)
                self.logger.experiment.add_image('example_images', grid, 0)

                # calculate acc
                labels_hat = torch.argmax(out, dim=1)
                test_acc = torch.sum(y == labels_hat).item() / (len(y) * 1.0)

                # log the outputs!
                self.log_dict({'test_loss': loss, 'test_acc': test_acc})

        If you pass in multiple test dataloaders, :meth:`test_step` will have an additional argument. We recommend
        setting the default value of 0 so that you can quickly switch between single and multiple dataloaders.

        .. code-block:: python

            # CASE 2: multiple test dataloaders
            def test_step(self, batch, batch_idx, dataloader_idx=0):
                # dataloader_idx tells you which dataset this is.
                ...

        Note:
            If you don't need to test you don't need to implement this method.

        Note:
            When the :meth:`test_step` is called, the model has been put in eval mode and
            PyTorch gradients have been disabled. At the end of the test epoch, the model goes back
            to training mode and gradients are enabled.
        """

    def test_step_end(self, *args, **kwargs) -> Optional[STEP_OUTPUT]:
        """Use this when testing with DP because :meth:`test_step` will operate on only part of the batch. However,
        this is still optional and only needed for things like softmax or NCE loss.

        Note:
            If you later switch to ddp or some other mode, this will still be called
            so that you don't have to change your code.

        .. code-block:: python

            # pseudocode
            sub_batches = split_batches_for_dp(batch)
            step_output = [test_step(sub_batch) for sub_batch in sub_batches]
            test_step_end(step_output)

        Args:
            step_output: What you return in :meth:`test_step` for each batch part.

        Return:
            None or anything

        .. code-block:: python

            # WITHOUT test_step_end
            # if used in DP, this batch is 1/num_gpus large
            def test_step(self, batch, batch_idx):
                # batch is 1/num_gpus big
                x, y = batch

                out = self(x)
                loss = self.softmax(out)
                self.log("test_loss", loss)


            # --------------
            # with test_step_end to do softmax over the full batch
            def test_step(self, batch, batch_idx):
                # batch is 1/num_gpus big
                x, y = batch

                out = self.encoder(x)
                return out


            def test_step_end(self, output_results):
                # this out is now the full size of the batch
                all_test_step_outs = output_results.out
                loss = nce_loss(all_test_step_outs)
                self.log("test_loss", loss)

        See Also:
            See the :ref:`Multi GPU Training <gpu_intermediate>` guide for more details.
        """

    def test_epoch_end(self, outputs: Union[EPOCH_OUTPUT, List[EPOCH_OUTPUT]]) -> None:
        """Called at the end of a test epoch with the output of all test steps.

        .. code-block:: python

            # the pseudocode for these calls
            test_outs = []
            for test_batch in test_data:
                out = test_step(test_batch)
                test_outs.append(out)
            test_epoch_end(test_outs)

        Args:
            outputs: List of outputs you defined in :meth:`test_step_end`, or if there
                are multiple dataloaders, a list containing a list of outputs for each dataloader

        Return:
            None

        Note:
            If you didn't define a :meth:`test_step`, this won't be called.

        Examples:
            With a single dataloader:

            .. code-block:: python

                def test_epoch_end(self, outputs):
                    # do something with the outputs of all test batches
                    all_test_preds = test_step_outputs.predictions

                    some_result = calc_all_results(all_test_preds)
                    self.log(some_result)

            With multiple dataloaders, `outputs` will be a list of lists. The outer list contains
            one entry per dataloader, while the inner list contains the individual outputs of
            each test step for that dataloader.

            .. code-block:: python

                def test_epoch_end(self, outputs):
                    final_value = 0
                    for dataloader_outputs in outputs:
                        for test_step_out in dataloader_outputs:
                            # do something
                            final_value += test_step_out

                    self.log("final_metric", final_value)
        """

    def predict_step(self, batch: Any, batch_idx: int, dataloader_idx: int = 0) -> Any:
        """Step function called during :meth:`~pytorch_lightning.trainer.trainer.Trainer.predict`. By default, it
        calls :meth:`~pytorch_lightning.core.lightning.LightningModule.forward`. Override to add any processing
        logic.

        The :meth:`~pytorch_lightning.core.lightning.LightningModule.predict_step` is used
        to scale inference on multi-devices.

        To prevent an OOM error, it is possible to use :class:`~pytorch_lightning.callbacks.BasePredictionWriter`
        callback to write the predictions to disk or database after each batch or on epoch end.

        The :class:`~pytorch_lightning.callbacks.BasePredictionWriter` should be used while using a spawn
        based accelerator. This happens for ``Trainer(strategy="ddp_spawn")``
        or training on 8 TPU cores with ``Trainer(accelerator="tpu", devices=8)`` as predictions won't be returned.

        Example ::

            class MyModel(LightningModule):

                def predict_step(self, batch, batch_idx, dataloader_idx=0):
                    return self(batch)

            dm = ...
            model = MyModel()
            trainer = Trainer(accelerator="gpu", devices=2)
            predictions = trainer.predict(model, dm)


        Args:
            batch: Current batch.
            batch_idx: Index of current batch.
            dataloader_idx: Index of the current dataloader.

        Return:
            Predicted output
        """
        return self(batch)

    def configure_callbacks(self) -> Union[Sequence[Callback], Callback]:
        """Configure model-specific callbacks. When the model gets attached, e.g., when ``.fit()`` or ``.test()``
        gets called, the list or a callback returned here will be merged with the list of callbacks passed to the
        Trainer's ``callbacks`` argument. If a callback returned here has the same type as one or several callbacks
        already present in the Trainer's callbacks list, it will take priority and replace them. In addition,
        Lightning will make sure :class:`~pytorch_lightning.callbacks.model_checkpoint.ModelCheckpoint` callbacks
        run last.

        Return:
            A callback or a list of callbacks which will extend the list of callbacks in the Trainer.

        Example::

            def configure_callbacks(self):
                early_stop = EarlyStopping(monitor="val_acc", mode="max")
                checkpoint = ModelCheckpoint(monitor="val_loss")
                return [early_stop, checkpoint]

        Note:
            Certain callback methods like :meth:`~pytorch_lightning.callbacks.base.Callback.on_init_start`
            will never be invoked on the new callbacks returned here.
        """
        return []

    def configure_optimizers(self):
        r"""
        Choose what optimizers and learning-rate schedulers to use in your optimization.
        Normally you'd need one. But in the case of GANs or similar you might have multiple.

        Return:
            Any of these 6 options.

            - **Single optimizer**.
            - **List or Tuple** of optimizers.
            - **Two lists** - The first list has multiple optimizers, and the second has multiple LR schedulers
              (or multiple ``lr_scheduler_config``).
            - **Dictionary**, with an ``"optimizer"`` key, and (optionally) a ``"lr_scheduler"``
              key whose value is a single LR scheduler or ``lr_scheduler_config``.
            - **Tuple of dictionaries** as described above, with an optional ``"frequency"`` key.
            - **None** - Fit will run without any optimizer.

        The ``lr_scheduler_config`` is a dictionary which contains the scheduler and its associated configuration.
        The default configuration is shown below.

        .. code-block:: python

            lr_scheduler_config = {
                # REQUIRED: The scheduler instance
                "scheduler": lr_scheduler,
                # The unit of the scheduler's step size, could also be 'step'.
                # 'epoch' updates the scheduler on epoch end whereas 'step'
                # updates it after a optimizer update.
                "interval": "epoch",
                # How many epochs/steps should pass between calls to
                # `scheduler.step()`. 1 corresponds to updating the learning
                # rate after every epoch/step.
                "frequency": 1,
                # Metric to to monitor for schedulers like `ReduceLROnPlateau`
                "monitor": "val_loss",
                # If set to `True`, will enforce that the value specified 'monitor'
                # is available when the scheduler is updated, thus stopping
                # training if not found. If set to `False`, it will only produce a warning
                "strict": True,
                # If using the `LearningRateMonitor` callback to monitor the
                # learning rate progress, this keyword can be used to specify
                # a custom logged name
                "name": None,
            }

        When there are schedulers in which the ``.step()`` method is conditioned on a value, such as the
        :class:`torch.optim.lr_scheduler.ReduceLROnPlateau` scheduler, Lightning requires that the
        ``lr_scheduler_config`` contains the keyword ``"monitor"`` set to the metric name that the scheduler
        should be conditioned on.

        .. testcode::

            # The ReduceLROnPlateau scheduler requires a monitor
            def configure_optimizers(self):
                optimizer = Adam(...)
                return {
                    "optimizer": optimizer,
                    "lr_scheduler": {
                        "scheduler": ReduceLROnPlateau(optimizer, ...),
                        "monitor": "metric_to_track",
                        "frequency": "indicates how often the metric is updated"
                        # If "monitor" references validation metrics, then "frequency" should be set to a
                        # multiple of "trainer.check_val_every_n_epoch".
                    },
                }


            # In the case of two optimizers, only one using the ReduceLROnPlateau scheduler
            def configure_optimizers(self):
                optimizer1 = Adam(...)
                optimizer2 = SGD(...)
                scheduler1 = ReduceLROnPlateau(optimizer1, ...)
                scheduler2 = LambdaLR(optimizer2, ...)
                return (
                    {
                        "optimizer": optimizer1,
                        "lr_scheduler": {
                            "scheduler": scheduler1,
                            "monitor": "metric_to_track",
                        },
                    },
                    {"optimizer": optimizer2, "lr_scheduler": scheduler2},
                )

        Metrics can be made available to monitor by simply logging it using
        ``self.log('metric_to_track', metric_val)`` in your :class:`~pytorch_lightning.core.lightning.LightningModule`.

        Note:
            The ``frequency`` value specified in a dict along with the ``optimizer`` key is an int corresponding
            to the number of sequential batches optimized with the specific optimizer.
            It should be given to none or to all of the optimizers.
            There is a difference between passing multiple optimizers in a list,
            and passing multiple optimizers in dictionaries with a frequency of 1:

                - In the former case, all optimizers will operate on the given batch in each optimization step.
                - In the latter, only one optimizer will operate on the given batch at every step.

            This is different from the ``frequency`` value specified in the ``lr_scheduler_config`` mentioned above.

            .. code-block:: python

                def configure_optimizers(self):
                    optimizer_one = torch.optim.SGD(self.model.parameters(), lr=0.01)
                    optimizer_two = torch.optim.SGD(self.model.parameters(), lr=0.01)
                    return [
                        {"optimizer": optimizer_one, "frequency": 5},
                        {"optimizer": optimizer_two, "frequency": 10},
                    ]

            In this example, the first optimizer will be used for the first 5 steps,
            the second optimizer for the next 10 steps and that cycle will continue.
            If an LR scheduler is specified for an optimizer using the ``lr_scheduler`` key in the above dict,
            the scheduler will only be updated when its optimizer is being used.

        Examples::

            # most cases. no learning rate scheduler
            def configure_optimizers(self):
                return Adam(self.parameters(), lr=1e-3)

            # multiple optimizer case (e.g.: GAN)
            def configure_optimizers(self):
                gen_opt = Adam(self.model_gen.parameters(), lr=0.01)
                dis_opt = Adam(self.model_dis.parameters(), lr=0.02)
                return gen_opt, dis_opt

            # example with learning rate schedulers
            def configure_optimizers(self):
                gen_opt = Adam(self.model_gen.parameters(), lr=0.01)
                dis_opt = Adam(self.model_dis.parameters(), lr=0.02)
                dis_sch = CosineAnnealing(dis_opt, T_max=10)
                return [gen_opt, dis_opt], [dis_sch]

            # example with step-based learning rate schedulers
            # each optimizer has its own scheduler
            def configure_optimizers(self):
                gen_opt = Adam(self.model_gen.parameters(), lr=0.01)
                dis_opt = Adam(self.model_dis.parameters(), lr=0.02)
                gen_sch = {
                    'scheduler': ExponentialLR(gen_opt, 0.99),
                    'interval': 'step'  # called after each training step
                }
                dis_sch = CosineAnnealing(dis_opt, T_max=10) # called every epoch
                return [gen_opt, dis_opt], [gen_sch, dis_sch]

            # example with optimizer frequencies
            # see training procedure in `Improved Training of Wasserstein GANs`, Algorithm 1
            # https://arxiv.org/abs/1704.00028
            def configure_optimizers(self):
                gen_opt = Adam(self.model_gen.parameters(), lr=0.01)
                dis_opt = Adam(self.model_dis.parameters(), lr=0.02)
                n_critic = 5
                return (
                    {'optimizer': dis_opt, 'frequency': n_critic},
                    {'optimizer': gen_opt, 'frequency': 1}
                )

        Note:
            Some things to know:

            - Lightning calls ``.backward()`` and ``.step()`` on each optimizer and learning rate scheduler as needed.
            - If you use 16-bit precision (``precision=16``), Lightning will automatically handle the optimizers.
            - If you use multiple optimizers, :meth:`training_step` will have an additional ``optimizer_idx`` parameter.
            - If you use :class:`torch.optim.LBFGS`, Lightning handles the closure function automatically for you.
            - If you use multiple optimizers, gradients will be calculated only for the parameters of current optimizer
              at each training step.
            - If you need to control how often those optimizers step or override the default ``.step()`` schedule,
              override the :meth:`optimizer_step` hook.
        """
        rank_zero_warn("`configure_optimizers` must be implemented to be used with the Lightning Trainer")

    def manual_backward(self, loss: Tensor, *args, **kwargs) -> None:
        """Call this directly from your :meth:`training_step` when doing optimizations manually. By using this,
        Lightning can ensure that all the proper scaling gets applied when using mixed precision.

        See :ref:`manual optimization<common/optimization:Manual optimization>` for more examples.

        Example::

            def training_step(...):
                opt = self.optimizers()
                loss = ...
                opt.zero_grad()
                # automatically applies scaling, etc...
                self.manual_backward(loss)
                opt.step()

        Args:
            loss: The tensor on which to compute gradients. Must have a graph attached.
            *args: Additional positional arguments to be forwarded to :meth:`~torch.Tensor.backward`
            **kwargs: Additional keyword arguments to be forwarded to :meth:`~torch.Tensor.backward`
        """
        self._verify_is_manual_optimization("manual_backward")
        self.trainer.strategy.backward(loss, None, None, *args, **kwargs)

    def backward(
        self, loss: Tensor, optimizer: Optional[Optimizer], optimizer_idx: Optional[int], *args, **kwargs
    ) -> None:
        """Called to perform backward on the loss returned in :meth:`training_step`. Override this hook with your
        own implementation if you need to.

        Args:
            loss: The loss tensor returned by :meth:`training_step`. If gradient accumulation is used, the loss here
                holds the normalized value (scaled by 1 / accumulation steps).
            optimizer: Current optimizer being used. ``None`` if using manual optimization.
            optimizer_idx: Index of the current optimizer being used. ``None`` if using manual optimization.

        Example::

            def backward(self, loss, optimizer, optimizer_idx):
                loss.backward()
        """
        loss.backward(*args, **kwargs)

    def toggle_optimizer(self, optimizer: Union[Optimizer, LightningOptimizer], optimizer_idx: int) -> None:
        """Makes sure only the gradients of the current optimizer's parameters are calculated in the training step
        to prevent dangling gradients in multiple-optimizer setup.

        This is only called automatically when automatic optimization is enabled and multiple optimizers are used.
        It works with :meth:`untoggle_optimizer` to make sure ``param_requires_grad_state`` is properly reset.

        Args:
            optimizer: The optimizer to toggle.
            optimizer_idx: The index of the optimizer to toggle.
        """
        # Iterate over all optimizer parameters to preserve their `requires_grad` information
        # in case these are pre-defined during `configure_optimizers`
        param_requires_grad_state = {}
        for opt in self.trainer.optimizers:
            for group in opt.param_groups:
                for param in group["params"]:
                    # If a param already appear in param_requires_grad_state, continue
                    if param in param_requires_grad_state:
                        continue
                    param_requires_grad_state[param] = param.requires_grad
                    param.requires_grad = False

        # Then iterate over the current optimizer's parameters and set its `requires_grad`
        # properties accordingly
        for group in optimizer.param_groups:
            for param in group["params"]:
                param.requires_grad = param_requires_grad_state[param]
        self._param_requires_grad_state = param_requires_grad_state

    def untoggle_optimizer(self, optimizer_idx: int) -> None:
        """Resets the state of required gradients that were toggled with :meth:`toggle_optimizer`.

        This is only called automatically when automatic optimization is enabled and multiple optimizers are used.

        Args:
            optimizer_idx: The index of the optimizer to untoggle.
        """
        for opt_idx, opt in enumerate(self.trainer.optimizers):
            if optimizer_idx != opt_idx:
                for group in opt.param_groups:
                    for param in group["params"]:
                        if param in self._param_requires_grad_state:
                            param.requires_grad = self._param_requires_grad_state[param]
        # save memory
        self._param_requires_grad_state = {}

    def clip_gradients(
        self,
        optimizer: Optimizer,
        gradient_clip_val: Optional[Union[int, float]] = None,
        gradient_clip_algorithm: Optional[str] = None,
    ):
        """Handles gradient clipping internally.

        Note:
            Do not override this method. If you want to customize gradient clipping, consider
            using :meth:`configure_gradient_clipping` method.

        Args:
            optimizer: Current optimizer being used.
            gradient_clip_val: The value at which to clip gradients.
            gradient_clip_algorithm: The gradient clipping algorithm to use. Pass ``gradient_clip_algorithm="value"``
                to clip by value, and ``gradient_clip_algorithm="norm"`` to clip by norm.
        """
        if gradient_clip_val is None:
            gradient_clip_val = self.trainer.gradient_clip_val or 0.0
        elif self.trainer.gradient_clip_val is not None and self.trainer.gradient_clip_val != gradient_clip_val:
            raise MisconfigurationException(
                f"You have set `Trainer(gradient_clip_val={self.trainer.gradient_clip_val!r})`"
                f" and have passed `clip_gradients(gradient_clip_val={gradient_clip_val!r})`."
                " Please use only one of them."
            )

        if gradient_clip_algorithm is None:
            gradient_clip_algorithm = self.trainer.gradient_clip_algorithm or "norm"
        else:
            gradient_clip_algorithm = gradient_clip_algorithm.lower()
            if (
                self.trainer.gradient_clip_algorithm is not None
                and self.trainer.gradient_clip_algorithm != gradient_clip_algorithm
            ):
                raise MisconfigurationException(
                    f"You have set `Trainer(gradient_clip_algorithm={self.trainer.gradient_clip_algorithm.value!r})`"
                    f" and have passed `clip_gradients(gradient_clip_algorithm={gradient_clip_algorithm!r})"
                    " Please use only one of them."
                )

        if not isinstance(gradient_clip_val, (int, float)):
            raise TypeError(f"`gradient_clip_val` should be an int or a float. Got {gradient_clip_val}.")

        if not GradClipAlgorithmType.supported_type(gradient_clip_algorithm.lower()):
            raise MisconfigurationException(
                f"`gradient_clip_algorithm` {gradient_clip_algorithm} is invalid."
                f" Allowed algorithms: {GradClipAlgorithmType.supported_types()}."
            )

        gradient_clip_algorithm = GradClipAlgorithmType(gradient_clip_algorithm)
        self.trainer.precision_plugin.clip_gradients(optimizer, gradient_clip_val, gradient_clip_algorithm)

    def configure_gradient_clipping(
        self,
        optimizer: Optimizer,
        optimizer_idx: int,
        gradient_clip_val: Optional[Union[int, float]] = None,
        gradient_clip_algorithm: Optional[str] = None,
    ):
        """Perform gradient clipping for the optimizer parameters. Called before :meth:`optimizer_step`.

        Args:
            optimizer: Current optimizer being used.
            optimizer_idx: Index of the current optimizer being used.
            gradient_clip_val: The value at which to clip gradients. By default value passed in Trainer
                will be available here.
            gradient_clip_algorithm: The gradient clipping algorithm to use. By default value
                passed in Trainer will be available here.

        Example::

            # Perform gradient clipping on gradients associated with discriminator (optimizer_idx=1) in GAN
            def configure_gradient_clipping(self, optimizer, optimizer_idx, gradient_clip_val, gradient_clip_algorithm):
                if optimizer_idx == 1:
                    # Lightning will handle the gradient clipping
                    self.clip_gradients(
                        optimizer,
                        gradient_clip_val=gradient_clip_val,
                        gradient_clip_algorithm=gradient_clip_algorithm
                    )
                else:
                    # implement your own custom logic to clip gradients for generator (optimizer_idx=0)
        """
        self.clip_gradients(
            optimizer, gradient_clip_val=gradient_clip_val, gradient_clip_algorithm=gradient_clip_algorithm
=======
        rank_zero_deprecation(
            "pytorch_lightning.core.lightning.LightningModule has been deprecated in v1.7"
            " and will be removed in v1.9."
            " Use the equivalent class from the pytorch_lightning.core.module.LightningModule class instead."
>>>>>>> 874ae508
        )
        super().__init__(*args, **kwargs)<|MERGE_RESOLUTION|>--- conflicted
+++ resolved
@@ -19,1445 +19,9 @@
 
 class LightningModule(NewLightningModule):
     def __init__(self, *args: Any, **kwargs: Any) -> None:
-<<<<<<< HEAD
-        super().__init__(*args, **kwargs)
-
-        # see (https://github.com/pytorch/pytorch/blob/3e6bb5233f9ca2c5aa55d9cda22a7ee85439aa6e/
-        # torch/nn/modules/module.py#L227)
-        torch._C._log_api_usage_once(f"lightning.module.{self.__class__.__name__}")
-
-        # pointer to the trainer object
-        self.trainer: Optional["pl.Trainer"] = None
-
-        self._use_amp: bool = False
-
-        # the precision used
-        self.precision: int = 32
-
-        # optionally can be set by user
-        self._example_input_array = None
-        self._current_fx_name: Optional[str] = None
-        self._automatic_optimization: bool = True
-        self._truncated_bptt_steps: int = 0
-        self._param_requires_grad_state = {}
-        self._metric_attributes: Optional[Dict[int, str]] = None
-        self._should_prevent_trainer_and_dataloaders_deepcopy: bool = False
-        # TODO: remove in 1.8
-        self._running_torchscript = False
-
-        self._register_sharded_tensor_state_dict_hooks_if_available()
-
-    @overload
-    def optimizers(self, use_pl_optimizer: Literal[True] = True) -> Union[LightningOptimizer, List[LightningOptimizer]]:
-        ...
-
-    @overload
-    def optimizers(self, use_pl_optimizer: Literal[False]) -> Union[Optimizer, List[Optimizer]]:
-        ...
-
-    @overload
-    def optimizers(
-        self, use_pl_optimizer: bool
-    ) -> Union[Optimizer, LightningOptimizer, List[Optimizer], List[LightningOptimizer]]:
-        ...
-
-    def optimizers(
-        self, use_pl_optimizer: bool = True
-    ) -> Union[Optimizer, LightningOptimizer, List[Optimizer], List[LightningOptimizer]]:
-        """Returns the optimizer(s) that are being used during training. Useful for manual optimization.
-
-        Args:
-            use_pl_optimizer: If ``True``, will wrap the optimizer(s) in a
-                :class:`~pytorch_lightning.core.optimizer.LightningOptimizer` for automatic handling of precision and
-                profiling.
-
-        Returns:
-            A single optimizer, or a list of optimizers in case multiple ones are present.
-        """
-        if use_pl_optimizer:
-            opts = list(self.trainer.strategy._lightning_optimizers.values())
-        else:
-            opts = self.trainer.optimizers
-
-        # single optimizer
-        if isinstance(opts, list) and len(opts) == 1 and isinstance(opts[0], (Optimizer, LightningOptimizer)):
-            return opts[0]
-        # multiple opts
-        return opts
-
-    def lr_schedulers(self) -> Optional[Union[LRSchedulerTypeUnion, List[LRSchedulerTypeUnion]]]:
-        """Returns the learning rate scheduler(s) that are being used during training. Useful for manual
-        optimization.
-
-        Returns:
-            A single scheduler, or a list of schedulers in case multiple ones are present, or ``None`` if no
-            schedulers were returned in :meth:`configure_optimizers`.
-        """
-        if not self.trainer.lr_scheduler_configs:
-            return None
-
-        # ignore other keys "interval", "frequency", etc.
-        lr_schedulers = [config.scheduler for config in self.trainer.lr_scheduler_configs]
-
-        # single scheduler
-        if len(lr_schedulers) == 1:
-            return lr_schedulers[0]
-
-        # multiple schedulers
-        return lr_schedulers
-
-    @property
-    def example_input_array(self) -> Any:
-        """The example input array is a specification of what the module can consume in the :meth:`forward` method.
-        The return type is interpreted as follows:
-
-        -   Single tensor: It is assumed the model takes a single argument, i.e.,
-            ``model.forward(model.example_input_array)``
-        -   Tuple: The input array should be interpreted as a sequence of positional arguments, i.e.,
-            ``model.forward(*model.example_input_array)``
-        -   Dict: The input array represents named keyword arguments, i.e.,
-            ``model.forward(**model.example_input_array)``
-        """
-        return self._example_input_array
-
-    @example_input_array.setter
-    def example_input_array(self, example: Any) -> None:
-        self._example_input_array = example
-
-    @property
-    def current_epoch(self) -> int:
-        """The current epoch in the ``Trainer``, or 0 if not attached."""
-        return self.trainer.current_epoch if self.trainer else 0
-
-    @property
-    def global_step(self) -> int:
-        """Total training batches seen across all epochs.
-
-        If no Trainer is attached, this propery is 0.
-        """
-        return self.trainer.global_step if self.trainer else 0
-
-    @property
-    def global_rank(self) -> int:
-        """The index of the current process across all nodes and devices."""
-        return self.trainer.global_rank if self.trainer else 0
-
-    @property
-    def local_rank(self) -> int:
-        """The index of the current process within a single node."""
-        return self.trainer.local_rank if self.trainer else 0
-
-    @property
-    def on_gpu(self):
-        """Returns ``True`` if this model is currently located on a GPU.
-
-        Useful to set flags around the LightningModule for different CPU vs GPU behavior.
-        """
-        return self.device.type == "cuda"
-
-    @property
-    def automatic_optimization(self) -> bool:
-        """If set to ``False`` you are responsible for calling ``.backward()``, ``.step()``, ``.zero_grad()``."""
-        return self._automatic_optimization
-
-    @automatic_optimization.setter
-    def automatic_optimization(self, automatic_optimization: bool) -> None:
-        self._automatic_optimization = automatic_optimization
-
-    @property
-    def truncated_bptt_steps(self) -> int:
-        """Enables `Truncated Backpropagation Through Time` in the Trainer when set to a positive integer.
-
-        It represents
-        the number of times :meth:`training_step` gets called before backpropagation. If this is > 0, the
-        :meth:`training_step` receives an additional argument ``hiddens`` and is expected to return a hidden state.
-        """
-        return self._truncated_bptt_steps
-
-    @truncated_bptt_steps.setter
-    def truncated_bptt_steps(self, truncated_bptt_steps: int) -> None:
-        self._truncated_bptt_steps = truncated_bptt_steps
-
-    @property
-    def logger(self) -> Optional[Logger]:
-        """Reference to the logger object in the Trainer."""
-        # this should match the implementation of `trainer.logger`
-        # we don't reuse it so we can properly set the deprecation stacklevel
-        if self.trainer is None:
-            return
-        loggers = self.trainer.loggers
-        if len(loggers) == 0:
-            return None
-        if len(loggers) == 1:
-            return loggers[0]
-        else:
-            if not self._running_torchscript:
-                rank_zero_deprecation(
-                    "Using `lightning_module.logger` when multiple loggers are configured."
-                    " This behavior will change in v1.8 when `LoggerCollection` is removed, and"
-                    " `lightning_module.logger` will return the first logger available.",
-                    stacklevel=5,
-                )
-            with warnings.catch_warnings():
-                warnings.simplefilter("ignore")
-                return LoggerCollection(loggers)
-
-    @property
-    def loggers(self) -> List[Logger]:
-        """Reference to the list of loggers in the Trainer."""
-        return self.trainer.loggers if self.trainer else []
-
-    def _apply_batch_transfer_handler(
-        self, batch: Any, device: Optional[torch.device] = None, dataloader_idx: int = 0
-    ) -> Any:
-        device = device or self.device
-        datahook_selector = (
-            _DataHookSelector(self, None) if self.trainer is None else self.trainer._data_connector._datahook_selector
-        )
-
-        hook = datahook_selector.get_hook("on_before_batch_transfer")
-        batch = hook(batch, dataloader_idx)
-        hook = datahook_selector.get_hook("transfer_batch_to_device")
-        batch = hook(batch, device, dataloader_idx)
-        hook = datahook_selector.get_hook("on_after_batch_transfer")
-        batch = hook(batch, dataloader_idx)
-        return batch
-
-    def print(self, *args, **kwargs) -> None:
-        r"""
-        Prints only from process 0. Use this in any distributed mode to log only once.
-
-        Args:
-            *args: The thing to print. The same as for Python's built-in print function.
-            **kwargs: The same as for Python's built-in print function.
-
-        Example::
-
-            def forward(self, x):
-                self.print(x, 'in forward')
-
-        """
-        if self.trainer.is_global_zero:
-            progress_bar = self.trainer.progress_bar_callback
-            if progress_bar is not None and progress_bar.is_enabled:
-                progress_bar.print(*args, **kwargs)
-            else:
-                print(*args, **kwargs)
-
-    def log(
-        self,
-        name: str,
-        value: _METRIC_COLLECTION,
-        prog_bar: bool = False,
-        logger: bool = True,
-        on_step: Optional[bool] = None,
-        on_epoch: Optional[bool] = None,
-        reduce_fx: Union[str, Callable] = "mean",
-        enable_graph: bool = False,
-        sync_dist: bool = False,
-        sync_dist_group: Optional[Any] = None,
-        add_dataloader_idx: bool = True,
-        batch_size: Optional[int] = None,
-        metric_attribute: Optional[str] = None,
-        rank_zero_only: bool = False,
-    ) -> None:
-        """Log a key, value pair.
-
-        Example::
-
-            self.log('train_loss', loss)
-
-        The default behavior per hook is documented here: :ref:`extensions/logging:Automatic Logging`.
-
-        Args:
-            name: key to log.
-            value: value to log. Can be a ``float``, ``Tensor``, ``Metric``, or a dictionary of the former.
-            prog_bar: if ``True`` logs to the progress bar.
-            logger: if ``True`` logs to the logger.
-            on_step: if ``True`` logs at this step. The default value is determined by the hook.
-                See :ref:`extensions/logging:Automatic Logging` for details.
-            on_epoch: if ``True`` logs epoch accumulated metrics. The default value is determined by the hook.
-                See :ref:`extensions/logging:Automatic Logging` for details.
-            reduce_fx: reduction function over step values for end of epoch. :meth:`torch.mean` by default.
-            enable_graph: if ``True``, will not auto detach the graph.
-            sync_dist: if ``True``, reduces the metric across devices. Use with care as this may lead to a significant
-                communication overhead.
-            sync_dist_group: the DDP group to sync across.
-            add_dataloader_idx: if ``True``, appends the index of the current dataloader to
-                the name (when using multiple dataloaders). If False, user needs to give unique names for
-                each dataloader to not mix the values.
-            batch_size: Current batch_size. This will be directly inferred from the loaded batch,
-                but for some data structures you might need to explicitly provide it.
-            metric_attribute: To restore the metric state, Lightning requires the reference of the
-                :class:`torchmetrics.Metric` in your model. This is found automatically if it is a model attribute.
-            rank_zero_only: Whether the value will be logged only on rank 0. This will prevent synchronization which
-                would produce a deadlock as not all processes would perform this log call.
-        """
-        # check for invalid values
-        apply_to_collection(value, dict, self.__check_not_nested, name)
-        apply_to_collection(
-            value, object, self.__check_allowed, name, value, wrong_dtype=(numbers.Number, Metric, Tensor, dict)
-        )
-
-        if self.trainer is None:
-            # not an error to support testing the `*_step` methods without a `Trainer` reference
-            rank_zero_warn(
-                "You are trying to `self.log()` but the `self.trainer` reference is not registered on the model yet."
-                " This is most likely because the model hasn't been passed to the `Trainer`"
-            )
-            return
-        results = self.trainer._results
-        if results is None:
-            raise MisconfigurationException(
-                "You are trying to `self.log()` but the loop's result collection is not registered"
-                " yet. This is most likely because you are trying to log in a `predict` hook,"
-                " but it doesn't support logging"
-            )
-        if self._current_fx_name is None:
-            raise MisconfigurationException(
-                "You are trying to `self.log()` but it is not managed by the `Trainer` control flow"
-            )
-
-        on_step, on_epoch = _FxValidator.check_logging_and_get_default_levels(
-            self._current_fx_name, on_step=on_step, on_epoch=on_epoch
-        )
-
-        # make sure user doesn't introduce logic for multi-dataloaders
-        if "/dataloader_idx_" in name:
-            raise MisconfigurationException(
-                f"You called `self.log` with the key `{name}`"
-                " but it should not contain information about `dataloader_idx`"
-            )
-
-        value = apply_to_collection(value, numbers.Number, self.__to_tensor)
-
-        if self.trainer._logger_connector.should_reset_tensors(self._current_fx_name):
-            # if we started a new epoch (running its first batch) the hook name has changed
-            # reset any tensors for the new hook name
-            results.reset(metrics=False, fx=self._current_fx_name)
-
-        if metric_attribute is None and isinstance(value, Metric):
-            if self._metric_attributes is None:
-                # compute once
-                self._metric_attributes = {
-                    id(module): name for name, module in self.named_modules() if isinstance(module, Metric)
-                }
-                if not self._metric_attributes:
-                    raise MisconfigurationException(
-                        "Could not find the `LightningModule` attribute for the `torchmetrics.Metric` logged."
-                        " You can fix this by setting an attribute for the metric in your `LightningModule`."
-                    )
-            # try to find the passed metric in the LightningModule
-            metric_attribute = self._metric_attributes.get(id(value), None)
-            if metric_attribute is None:
-                raise MisconfigurationException(
-                    "Could not find the `LightningModule` attribute for the `torchmetrics.Metric` logged."
-                    f" You can fix this by calling `self.log({name}, ..., metric_attribute=name)` where `name` is one"
-                    f" of {list(self._metric_attributes.values())}"
-                )
-
-        if (
-            self.trainer.training
-            and is_param_in_hook_signature(self.training_step, "dataloader_iter", explicit=True)
-            and batch_size is None
-        ):
-            raise MisconfigurationException(
-                "With `def training_step(self, dataloader_iter)`, `self.log(..., batch_size=...)` should be provided."
-            )
-
-        results.log(
-            self._current_fx_name,
-            name,
-            value,
-            prog_bar=prog_bar,
-            logger=logger,
-            on_step=on_step,
-            on_epoch=on_epoch,
-            reduce_fx=reduce_fx,
-            enable_graph=enable_graph,
-            add_dataloader_idx=add_dataloader_idx,
-            batch_size=batch_size,
-            sync_dist=sync_dist and distributed_available(),
-            sync_dist_fn=self.trainer.strategy.reduce or sync_ddp,
-            sync_dist_group=sync_dist_group,
-            metric_attribute=metric_attribute,
-            rank_zero_only=rank_zero_only,
-        )
-
-        self.trainer._logger_connector._current_fx = self._current_fx_name
-
-    def log_dict(
-        self,
-        dictionary: Mapping[str, _METRIC_COLLECTION],
-        prog_bar: bool = False,
-        logger: bool = True,
-        on_step: Optional[bool] = None,
-        on_epoch: Optional[bool] = None,
-        reduce_fx: Union[str, Callable] = "mean",
-        enable_graph: bool = False,
-        sync_dist: bool = False,
-        sync_dist_group: Optional[Any] = None,
-        add_dataloader_idx: bool = True,
-        batch_size: Optional[int] = None,
-        rank_zero_only: bool = False,
-    ) -> None:
-        """Log a dictionary of values at once.
-
-        Example::
-
-            values = {'loss': loss, 'acc': acc, ..., 'metric_n': metric_n}
-            self.log_dict(values)
-
-        Args:
-            dictionary: key value pairs.
-                The values can be a ``float``, ``Tensor``, ``Metric``, or a dictionary of the former.
-            prog_bar: if ``True`` logs to the progress base.
-            logger: if ``True`` logs to the logger.
-            on_step: if ``True`` logs at this step.
-                ``None`` auto-logs for training_step but not validation/test_step.
-                The default value is determined by the hook.
-                See :ref:`extensions/logging:Automatic Logging` for details.
-            on_epoch: if ``True`` logs epoch accumulated metrics.
-                ``None`` auto-logs for val/test step but not ``training_step``.
-                The default value is determined by the hook.
-                See :ref:`extensions/logging:Automatic Logging` for details.
-            reduce_fx: reduction function over step values for end of epoch. :meth:`torch.mean` by default.
-            enable_graph: if ``True``, will not auto-detach the graph
-            sync_dist: if ``True``, reduces the metric across GPUs/TPUs. Use with care as this may lead to a significant
-                communication overhead.
-            sync_dist_group: the ddp group to sync across.
-            add_dataloader_idx: if ``True``, appends the index of the current dataloader to
-                the name (when using multiple). If ``False``, user needs to give unique names for
-                each dataloader to not mix values.
-            batch_size: Current batch size. This will be directly inferred from the loaded batch,
-                but some data structures might need to explicitly provide it.
-            rank_zero_only: Whether the value will be logged only on rank 0. This will prevent synchronization which
-                would produce a deadlock as not all processes would perform this log call.
-        """
-        for k, v in dictionary.items():
-            self.log(
-                name=k,
-                value=v,
-                prog_bar=prog_bar,
-                logger=logger,
-                on_step=on_step,
-                on_epoch=on_epoch,
-                reduce_fx=reduce_fx,
-                enable_graph=enable_graph,
-                sync_dist=sync_dist,
-                sync_dist_group=sync_dist_group,
-                add_dataloader_idx=add_dataloader_idx,
-                batch_size=batch_size,
-                rank_zero_only=rank_zero_only,
-            )
-
-    @staticmethod
-    def __check_not_nested(value: dict, name: str) -> dict:
-        # self-imposed restriction. for simplicity
-        if any(isinstance(v, dict) for v in value.values()):
-            raise ValueError(f"`self.log({name}, {value})` was called, but nested dictionaries cannot be logged")
-        return value
-
-    @staticmethod
-    def __check_allowed(v: Any, name: str, value: Any) -> None:
-        raise ValueError(f"`self.log({name}, {value})` was called, but `{type(v).__name__}` values cannot be logged")
-
-    def __to_tensor(self, value: numbers.Number) -> torch.Tensor:
-        return torch.tensor(value, device=self.device)
-
-    def log_grad_norm(self, grad_norm_dict: Dict[str, float]) -> None:
-        """Override this method to change the default behaviour of ``log_grad_norm``.
-
-        If clipping gradients, the gradients will not have been clipped yet.
-
-        Args:
-            grad_norm_dict: Dictionary containing current grad norm metrics
-
-        Example::
-
-            # DEFAULT
-            def log_grad_norm(self, grad_norm_dict):
-                self.log_dict(grad_norm_dict, on_step=True, on_epoch=True, prog_bar=False, logger=True)
-        """
-        self.log_dict(grad_norm_dict, on_step=True, on_epoch=True, prog_bar=False, logger=True)
-
-    def all_gather(
-        self, data: Union[torch.Tensor, Dict, List, Tuple], group: Optional[Any] = None, sync_grads: bool = False
-    ):
-        r"""
-        Allows users to call ``self.all_gather()`` from the LightningModule, thus making the ``all_gather`` operation
-        accelerator agnostic. ``all_gather`` is a function provided by accelerators to gather a tensor from several
-        distributed processes.
-
-        Args:
-            data: int, float, tensor of shape (batch, ...), or a (possibly nested) collection thereof.
-            group: the process group to gather results from. Defaults to all processes (world)
-            sync_grads: flag that allows users to synchronize gradients for the all_gather operation
-
-        Return:
-            A tensor of shape (world_size, batch, ...), or if the input was a collection
-            the output will also be a collection with tensors of this shape.
-        """
-        group = group if group is not None else torch.distributed.group.WORLD
-        all_gather = self.trainer.strategy.all_gather
-        data = convert_to_tensors(data, device=self.device)
-        return apply_to_collection(data, torch.Tensor, all_gather, group=group, sync_grads=sync_grads)
-
-    def forward(self, *args, **kwargs) -> Any:
-        r"""
-        Same as :meth:`torch.nn.Module.forward()`.
-
-        Args:
-            *args: Whatever you decide to pass into the forward method.
-            **kwargs: Keyword arguments are also possible.
-
-        Return:
-            Your model's output
-        """
-        return super().forward(*args, **kwargs)
-
-    def training_step(self, *args, **kwargs) -> STEP_OUTPUT:
-        r"""
-        Here you compute and return the training loss and some additional metrics for e.g.
-        the progress bar or logger.
-
-        Args:
-            batch (:class:`~torch.Tensor` | (:class:`~torch.Tensor`, ...) | [:class:`~torch.Tensor`, ...]):
-                The output of your :class:`~torch.utils.data.DataLoader`. A tensor, tuple or list.
-            batch_idx (``int``): Integer displaying index of this batch
-            optimizer_idx (``int``): When using multiple optimizers, this argument will also be present.
-            hiddens (``Any``): Passed in if
-                :paramref:`~pytorch_lightning.core.lightning.LightningModule.truncated_bptt_steps` > 0.
-
-        Return:
-            Any of.
-
-            - :class:`~torch.Tensor` - The loss tensor
-            - ``dict`` - A dictionary. Can include any keys, but must include the key ``'loss'``
-            - ``None`` - Training will skip to the next batch. This is only for automatic optimization.
-                This is not supported for multi-GPU, TPU, IPU, or DeepSpeed.
-
-        In this step you'd normally do the forward pass and calculate the loss for a batch.
-        You can also do fancier things like multiple forward passes or something model specific.
-
-        Example::
-
-            def training_step(self, batch, batch_idx):
-                x, y, z = batch
-                out = self.encoder(x)
-                loss = self.loss(out, x)
-                return loss
-
-        If you define multiple optimizers, this step will be called with an additional
-        ``optimizer_idx`` parameter.
-
-        .. code-block:: python
-
-            # Multiple optimizers (e.g.: GANs)
-            def training_step(self, batch, batch_idx, optimizer_idx):
-                if optimizer_idx == 0:
-                    # do training_step with encoder
-                    ...
-                if optimizer_idx == 1:
-                    # do training_step with decoder
-                    ...
-
-
-        If you add truncated back propagation through time you will also get an additional
-        argument with the hidden states of the previous step.
-
-        .. code-block:: python
-
-            # Truncated back-propagation through time
-            def training_step(self, batch, batch_idx, hiddens):
-                # hiddens are the hidden states from the previous truncated backprop step
-                out, hiddens = self.lstm(data, hiddens)
-                loss = ...
-                return {"loss": loss, "hiddens": hiddens}
-
-        Note:
-            The loss value shown in the progress bar is smoothed (averaged) over the last values,
-            so it differs from the actual loss returned in train/validation step.
-        """
-        rank_zero_warn("`training_step` must be implemented to be used with the Lightning Trainer")
-
-    def training_step_end(self, step_output: STEP_OUTPUT) -> STEP_OUTPUT:
-        """Use this when training with dp because :meth:`training_step` will operate on only part of the batch.
-        However, this is still optional and only needed for things like softmax or NCE loss.
-
-        Note:
-            If you later switch to ddp or some other mode, this will still be called
-            so that you don't have to change your code
-
-        .. code-block:: python
-
-            # pseudocode
-            sub_batches = split_batches_for_dp(batch)
-            step_output = [training_step(sub_batch) for sub_batch in sub_batches]
-            training_step_end(step_output)
-
-        Args:
-            step_output: What you return in `training_step` for each batch part.
-
-        Return:
-            Anything
-
-        When using the DP strategy, only a portion of the batch is inside the training_step:
-
-        .. code-block:: python
-
-            def training_step(self, batch, batch_idx):
-                # batch is 1/num_gpus big
-                x, y = batch
-
-                out = self(x)
-
-                # softmax uses only a portion of the batch in the denominator
-                loss = self.softmax(out)
-                loss = nce_loss(loss)
-                return loss
-
-        If you wish to do something with all the parts of the batch, then use this method to do it:
-
-        .. code-block:: python
-
-            def training_step(self, batch, batch_idx):
-                # batch is 1/num_gpus big
-                x, y = batch
-
-                out = self.encoder(x)
-                return {"pred": out}
-
-
-            def training_step_end(self, training_step_outputs):
-                gpu_0_pred = training_step_outputs[0]["pred"]
-                gpu_1_pred = training_step_outputs[1]["pred"]
-                gpu_n_pred = training_step_outputs[n]["pred"]
-
-                # this softmax now uses the full batch
-                loss = nce_loss([gpu_0_pred, gpu_1_pred, gpu_n_pred])
-                return loss
-
-        See Also:
-            See the :ref:`Multi GPU Training <gpu_intermediate>` guide for more details.
-        """
-
-    def training_epoch_end(self, outputs: EPOCH_OUTPUT) -> None:
-        """Called at the end of the training epoch with the outputs of all training steps. Use this in case you
-        need to do something with all the outputs returned by :meth:`training_step`.
-
-        .. code-block:: python
-
-            # the pseudocode for these calls
-            train_outs = []
-            for train_batch in train_data:
-                out = training_step(train_batch)
-                train_outs.append(out)
-            training_epoch_end(train_outs)
-
-        Args:
-            outputs: List of outputs you defined in :meth:`training_step`. If there are multiple optimizers or when
-                using ``truncated_bptt_steps > 0``, the lists have the dimensions
-                (n_batches, tbptt_steps, n_optimizers). Dimensions of length 1 are squeezed.
-
-        Return:
-            None
-
-        Note:
-            If this method is not overridden, this won't be called.
-
-        .. code-block:: python
-
-            def training_epoch_end(self, training_step_outputs):
-                # do something with all training_step outputs
-                for out in training_step_outputs:
-                    ...
-        """
-
-    def validation_step(self, *args, **kwargs) -> Optional[STEP_OUTPUT]:
-        r"""
-        Operates on a single batch of data from the validation set.
-        In this step you'd might generate examples or calculate anything of interest like accuracy.
-
-        .. code-block:: python
-
-            # the pseudocode for these calls
-            val_outs = []
-            for val_batch in val_data:
-                out = validation_step(val_batch)
-                val_outs.append(out)
-            validation_epoch_end(val_outs)
-
-        Args:
-            batch: The output of your :class:`~torch.utils.data.DataLoader`.
-            batch_idx: The index of this batch.
-            dataloader_idx: The index of the dataloader that produced this batch.
-                (only if multiple val dataloaders used)
-
-        Return:
-            - Any object or value
-            - ``None`` - Validation will skip to the next batch
-
-        .. code-block:: python
-
-            # pseudocode of order
-            val_outs = []
-            for val_batch in val_data:
-                out = validation_step(val_batch)
-                if defined("validation_step_end"):
-                    out = validation_step_end(out)
-                val_outs.append(out)
-            val_outs = validation_epoch_end(val_outs)
-
-
-        .. code-block:: python
-
-            # if you have one val dataloader:
-            def validation_step(self, batch, batch_idx):
-                ...
-
-
-            # if you have multiple val dataloaders:
-            def validation_step(self, batch, batch_idx, dataloader_idx=0):
-                ...
-
-        Examples::
-
-            # CASE 1: A single validation dataset
-            def validation_step(self, batch, batch_idx):
-                x, y = batch
-
-                # implement your own
-                out = self(x)
-                loss = self.loss(out, y)
-
-                # log 6 example images
-                # or generated text... or whatever
-                sample_imgs = x[:6]
-                grid = torchvision.utils.make_grid(sample_imgs)
-                self.logger.experiment.add_image('example_images', grid, 0)
-
-                # calculate acc
-                labels_hat = torch.argmax(out, dim=1)
-                val_acc = torch.sum(y == labels_hat).item() / (len(y) * 1.0)
-
-                # log the outputs!
-                self.log_dict({'val_loss': loss, 'val_acc': val_acc})
-
-        If you pass in multiple val dataloaders, :meth:`validation_step` will have an additional argument. We recommend
-        setting the default value of 0 so that you can quickly switch between single and multiple dataloaders.
-
-        .. code-block:: python
-
-            # CASE 2: multiple validation dataloaders
-            def validation_step(self, batch, batch_idx, dataloader_idx=0):
-                # dataloader_idx tells you which dataset this is.
-                ...
-
-        Note:
-            If you don't need to validate you don't need to implement this method.
-
-        Note:
-            When the :meth:`validation_step` is called, the model has been put in eval mode
-            and PyTorch gradients have been disabled. At the end of validation,
-            the model goes back to training mode and gradients are enabled.
-        """
-
-    def validation_step_end(self, *args, **kwargs) -> Optional[STEP_OUTPUT]:
-        """Use this when validating with dp because :meth:`validation_step` will operate on only part of the batch.
-        However, this is still optional and only needed for things like softmax or NCE loss.
-
-        Note:
-            If you later switch to ddp or some other mode, this will still be called
-            so that you don't have to change your code.
-
-        .. code-block:: python
-
-            # pseudocode
-            sub_batches = split_batches_for_dp(batch)
-            step_output = [validation_step(sub_batch) for sub_batch in sub_batches]
-            validation_step_end(step_output)
-
-        Args:
-            step_output: What you return in :meth:`validation_step` for each batch part.
-
-        Return:
-            None or anything
-
-        .. code-block:: python
-
-            # WITHOUT validation_step_end
-            # if used in DP, this batch is 1/num_gpus large
-            def validation_step(self, batch, batch_idx):
-                # batch is 1/num_gpus big
-                x, y = batch
-
-                out = self.encoder(x)
-                loss = self.softmax(out)
-                loss = nce_loss(loss)
-                self.log("val_loss", loss)
-
-
-            # --------------
-            # with validation_step_end to do softmax over the full batch
-            def validation_step(self, batch, batch_idx):
-                # batch is 1/num_gpus big
-                x, y = batch
-
-                out = self(x)
-                return out
-
-
-            def validation_step_end(self, val_step_outputs):
-                for out in val_step_outputs:
-                    ...
-
-        See Also:
-            See the :ref:`Multi GPU Training <gpu_intermediate>` guide for more details.
-        """
-
-    def validation_epoch_end(self, outputs: Union[EPOCH_OUTPUT, List[EPOCH_OUTPUT]]) -> None:
-        """Called at the end of the validation epoch with the outputs of all validation steps.
-
-        .. code-block:: python
-
-            # the pseudocode for these calls
-            val_outs = []
-            for val_batch in val_data:
-                out = validation_step(val_batch)
-                val_outs.append(out)
-            validation_epoch_end(val_outs)
-
-        Args:
-            outputs: List of outputs you defined in :meth:`validation_step`, or if there
-                are multiple dataloaders, a list containing a list of outputs for each dataloader.
-
-        Return:
-            None
-
-        Note:
-            If you didn't define a :meth:`validation_step`, this won't be called.
-
-        Examples:
-            With a single dataloader:
-
-            .. code-block:: python
-
-                def validation_epoch_end(self, val_step_outputs):
-                    for out in val_step_outputs:
-                        ...
-
-            With multiple dataloaders, `outputs` will be a list of lists. The outer list contains
-            one entry per dataloader, while the inner list contains the individual outputs of
-            each validation step for that dataloader.
-
-            .. code-block:: python
-
-                def validation_epoch_end(self, outputs):
-                    for dataloader_output_result in outputs:
-                        dataloader_outs = dataloader_output_result.dataloader_i_outputs
-
-                    self.log("final_metric", final_value)
-        """
-
-    def test_step(self, *args, **kwargs) -> Optional[STEP_OUTPUT]:
-        r"""
-        Operates on a single batch of data from the test set.
-        In this step you'd normally generate examples or calculate anything of interest
-        such as accuracy.
-
-        .. code-block:: python
-
-            # the pseudocode for these calls
-            test_outs = []
-            for test_batch in test_data:
-                out = test_step(test_batch)
-                test_outs.append(out)
-            test_epoch_end(test_outs)
-
-        Args:
-            batch: The output of your :class:`~torch.utils.data.DataLoader`.
-            batch_idx: The index of this batch.
-            dataloader_id: The index of the dataloader that produced this batch.
-                (only if multiple test dataloaders used).
-
-        Return:
-           Any of.
-
-            - Any object or value
-            - ``None`` - Testing will skip to the next batch
-
-        .. code-block:: python
-
-            # if you have one test dataloader:
-            def test_step(self, batch, batch_idx):
-                ...
-
-
-            # if you have multiple test dataloaders:
-            def test_step(self, batch, batch_idx, dataloader_idx=0):
-                ...
-
-        Examples::
-
-            # CASE 1: A single test dataset
-            def test_step(self, batch, batch_idx):
-                x, y = batch
-
-                # implement your own
-                out = self(x)
-                loss = self.loss(out, y)
-
-                # log 6 example images
-                # or generated text... or whatever
-                sample_imgs = x[:6]
-                grid = torchvision.utils.make_grid(sample_imgs)
-                self.logger.experiment.add_image('example_images', grid, 0)
-
-                # calculate acc
-                labels_hat = torch.argmax(out, dim=1)
-                test_acc = torch.sum(y == labels_hat).item() / (len(y) * 1.0)
-
-                # log the outputs!
-                self.log_dict({'test_loss': loss, 'test_acc': test_acc})
-
-        If you pass in multiple test dataloaders, :meth:`test_step` will have an additional argument. We recommend
-        setting the default value of 0 so that you can quickly switch between single and multiple dataloaders.
-
-        .. code-block:: python
-
-            # CASE 2: multiple test dataloaders
-            def test_step(self, batch, batch_idx, dataloader_idx=0):
-                # dataloader_idx tells you which dataset this is.
-                ...
-
-        Note:
-            If you don't need to test you don't need to implement this method.
-
-        Note:
-            When the :meth:`test_step` is called, the model has been put in eval mode and
-            PyTorch gradients have been disabled. At the end of the test epoch, the model goes back
-            to training mode and gradients are enabled.
-        """
-
-    def test_step_end(self, *args, **kwargs) -> Optional[STEP_OUTPUT]:
-        """Use this when testing with DP because :meth:`test_step` will operate on only part of the batch. However,
-        this is still optional and only needed for things like softmax or NCE loss.
-
-        Note:
-            If you later switch to ddp or some other mode, this will still be called
-            so that you don't have to change your code.
-
-        .. code-block:: python
-
-            # pseudocode
-            sub_batches = split_batches_for_dp(batch)
-            step_output = [test_step(sub_batch) for sub_batch in sub_batches]
-            test_step_end(step_output)
-
-        Args:
-            step_output: What you return in :meth:`test_step` for each batch part.
-
-        Return:
-            None or anything
-
-        .. code-block:: python
-
-            # WITHOUT test_step_end
-            # if used in DP, this batch is 1/num_gpus large
-            def test_step(self, batch, batch_idx):
-                # batch is 1/num_gpus big
-                x, y = batch
-
-                out = self(x)
-                loss = self.softmax(out)
-                self.log("test_loss", loss)
-
-
-            # --------------
-            # with test_step_end to do softmax over the full batch
-            def test_step(self, batch, batch_idx):
-                # batch is 1/num_gpus big
-                x, y = batch
-
-                out = self.encoder(x)
-                return out
-
-
-            def test_step_end(self, output_results):
-                # this out is now the full size of the batch
-                all_test_step_outs = output_results.out
-                loss = nce_loss(all_test_step_outs)
-                self.log("test_loss", loss)
-
-        See Also:
-            See the :ref:`Multi GPU Training <gpu_intermediate>` guide for more details.
-        """
-
-    def test_epoch_end(self, outputs: Union[EPOCH_OUTPUT, List[EPOCH_OUTPUT]]) -> None:
-        """Called at the end of a test epoch with the output of all test steps.
-
-        .. code-block:: python
-
-            # the pseudocode for these calls
-            test_outs = []
-            for test_batch in test_data:
-                out = test_step(test_batch)
-                test_outs.append(out)
-            test_epoch_end(test_outs)
-
-        Args:
-            outputs: List of outputs you defined in :meth:`test_step_end`, or if there
-                are multiple dataloaders, a list containing a list of outputs for each dataloader
-
-        Return:
-            None
-
-        Note:
-            If you didn't define a :meth:`test_step`, this won't be called.
-
-        Examples:
-            With a single dataloader:
-
-            .. code-block:: python
-
-                def test_epoch_end(self, outputs):
-                    # do something with the outputs of all test batches
-                    all_test_preds = test_step_outputs.predictions
-
-                    some_result = calc_all_results(all_test_preds)
-                    self.log(some_result)
-
-            With multiple dataloaders, `outputs` will be a list of lists. The outer list contains
-            one entry per dataloader, while the inner list contains the individual outputs of
-            each test step for that dataloader.
-
-            .. code-block:: python
-
-                def test_epoch_end(self, outputs):
-                    final_value = 0
-                    for dataloader_outputs in outputs:
-                        for test_step_out in dataloader_outputs:
-                            # do something
-                            final_value += test_step_out
-
-                    self.log("final_metric", final_value)
-        """
-
-    def predict_step(self, batch: Any, batch_idx: int, dataloader_idx: int = 0) -> Any:
-        """Step function called during :meth:`~pytorch_lightning.trainer.trainer.Trainer.predict`. By default, it
-        calls :meth:`~pytorch_lightning.core.lightning.LightningModule.forward`. Override to add any processing
-        logic.
-
-        The :meth:`~pytorch_lightning.core.lightning.LightningModule.predict_step` is used
-        to scale inference on multi-devices.
-
-        To prevent an OOM error, it is possible to use :class:`~pytorch_lightning.callbacks.BasePredictionWriter`
-        callback to write the predictions to disk or database after each batch or on epoch end.
-
-        The :class:`~pytorch_lightning.callbacks.BasePredictionWriter` should be used while using a spawn
-        based accelerator. This happens for ``Trainer(strategy="ddp_spawn")``
-        or training on 8 TPU cores with ``Trainer(accelerator="tpu", devices=8)`` as predictions won't be returned.
-
-        Example ::
-
-            class MyModel(LightningModule):
-
-                def predict_step(self, batch, batch_idx, dataloader_idx=0):
-                    return self(batch)
-
-            dm = ...
-            model = MyModel()
-            trainer = Trainer(accelerator="gpu", devices=2)
-            predictions = trainer.predict(model, dm)
-
-
-        Args:
-            batch: Current batch.
-            batch_idx: Index of current batch.
-            dataloader_idx: Index of the current dataloader.
-
-        Return:
-            Predicted output
-        """
-        return self(batch)
-
-    def configure_callbacks(self) -> Union[Sequence[Callback], Callback]:
-        """Configure model-specific callbacks. When the model gets attached, e.g., when ``.fit()`` or ``.test()``
-        gets called, the list or a callback returned here will be merged with the list of callbacks passed to the
-        Trainer's ``callbacks`` argument. If a callback returned here has the same type as one or several callbacks
-        already present in the Trainer's callbacks list, it will take priority and replace them. In addition,
-        Lightning will make sure :class:`~pytorch_lightning.callbacks.model_checkpoint.ModelCheckpoint` callbacks
-        run last.
-
-        Return:
-            A callback or a list of callbacks which will extend the list of callbacks in the Trainer.
-
-        Example::
-
-            def configure_callbacks(self):
-                early_stop = EarlyStopping(monitor="val_acc", mode="max")
-                checkpoint = ModelCheckpoint(monitor="val_loss")
-                return [early_stop, checkpoint]
-
-        Note:
-            Certain callback methods like :meth:`~pytorch_lightning.callbacks.base.Callback.on_init_start`
-            will never be invoked on the new callbacks returned here.
-        """
-        return []
-
-    def configure_optimizers(self):
-        r"""
-        Choose what optimizers and learning-rate schedulers to use in your optimization.
-        Normally you'd need one. But in the case of GANs or similar you might have multiple.
-
-        Return:
-            Any of these 6 options.
-
-            - **Single optimizer**.
-            - **List or Tuple** of optimizers.
-            - **Two lists** - The first list has multiple optimizers, and the second has multiple LR schedulers
-              (or multiple ``lr_scheduler_config``).
-            - **Dictionary**, with an ``"optimizer"`` key, and (optionally) a ``"lr_scheduler"``
-              key whose value is a single LR scheduler or ``lr_scheduler_config``.
-            - **Tuple of dictionaries** as described above, with an optional ``"frequency"`` key.
-            - **None** - Fit will run without any optimizer.
-
-        The ``lr_scheduler_config`` is a dictionary which contains the scheduler and its associated configuration.
-        The default configuration is shown below.
-
-        .. code-block:: python
-
-            lr_scheduler_config = {
-                # REQUIRED: The scheduler instance
-                "scheduler": lr_scheduler,
-                # The unit of the scheduler's step size, could also be 'step'.
-                # 'epoch' updates the scheduler on epoch end whereas 'step'
-                # updates it after a optimizer update.
-                "interval": "epoch",
-                # How many epochs/steps should pass between calls to
-                # `scheduler.step()`. 1 corresponds to updating the learning
-                # rate after every epoch/step.
-                "frequency": 1,
-                # Metric to to monitor for schedulers like `ReduceLROnPlateau`
-                "monitor": "val_loss",
-                # If set to `True`, will enforce that the value specified 'monitor'
-                # is available when the scheduler is updated, thus stopping
-                # training if not found. If set to `False`, it will only produce a warning
-                "strict": True,
-                # If using the `LearningRateMonitor` callback to monitor the
-                # learning rate progress, this keyword can be used to specify
-                # a custom logged name
-                "name": None,
-            }
-
-        When there are schedulers in which the ``.step()`` method is conditioned on a value, such as the
-        :class:`torch.optim.lr_scheduler.ReduceLROnPlateau` scheduler, Lightning requires that the
-        ``lr_scheduler_config`` contains the keyword ``"monitor"`` set to the metric name that the scheduler
-        should be conditioned on.
-
-        .. testcode::
-
-            # The ReduceLROnPlateau scheduler requires a monitor
-            def configure_optimizers(self):
-                optimizer = Adam(...)
-                return {
-                    "optimizer": optimizer,
-                    "lr_scheduler": {
-                        "scheduler": ReduceLROnPlateau(optimizer, ...),
-                        "monitor": "metric_to_track",
-                        "frequency": "indicates how often the metric is updated"
-                        # If "monitor" references validation metrics, then "frequency" should be set to a
-                        # multiple of "trainer.check_val_every_n_epoch".
-                    },
-                }
-
-
-            # In the case of two optimizers, only one using the ReduceLROnPlateau scheduler
-            def configure_optimizers(self):
-                optimizer1 = Adam(...)
-                optimizer2 = SGD(...)
-                scheduler1 = ReduceLROnPlateau(optimizer1, ...)
-                scheduler2 = LambdaLR(optimizer2, ...)
-                return (
-                    {
-                        "optimizer": optimizer1,
-                        "lr_scheduler": {
-                            "scheduler": scheduler1,
-                            "monitor": "metric_to_track",
-                        },
-                    },
-                    {"optimizer": optimizer2, "lr_scheduler": scheduler2},
-                )
-
-        Metrics can be made available to monitor by simply logging it using
-        ``self.log('metric_to_track', metric_val)`` in your :class:`~pytorch_lightning.core.lightning.LightningModule`.
-
-        Note:
-            The ``frequency`` value specified in a dict along with the ``optimizer`` key is an int corresponding
-            to the number of sequential batches optimized with the specific optimizer.
-            It should be given to none or to all of the optimizers.
-            There is a difference between passing multiple optimizers in a list,
-            and passing multiple optimizers in dictionaries with a frequency of 1:
-
-                - In the former case, all optimizers will operate on the given batch in each optimization step.
-                - In the latter, only one optimizer will operate on the given batch at every step.
-
-            This is different from the ``frequency`` value specified in the ``lr_scheduler_config`` mentioned above.
-
-            .. code-block:: python
-
-                def configure_optimizers(self):
-                    optimizer_one = torch.optim.SGD(self.model.parameters(), lr=0.01)
-                    optimizer_two = torch.optim.SGD(self.model.parameters(), lr=0.01)
-                    return [
-                        {"optimizer": optimizer_one, "frequency": 5},
-                        {"optimizer": optimizer_two, "frequency": 10},
-                    ]
-
-            In this example, the first optimizer will be used for the first 5 steps,
-            the second optimizer for the next 10 steps and that cycle will continue.
-            If an LR scheduler is specified for an optimizer using the ``lr_scheduler`` key in the above dict,
-            the scheduler will only be updated when its optimizer is being used.
-
-        Examples::
-
-            # most cases. no learning rate scheduler
-            def configure_optimizers(self):
-                return Adam(self.parameters(), lr=1e-3)
-
-            # multiple optimizer case (e.g.: GAN)
-            def configure_optimizers(self):
-                gen_opt = Adam(self.model_gen.parameters(), lr=0.01)
-                dis_opt = Adam(self.model_dis.parameters(), lr=0.02)
-                return gen_opt, dis_opt
-
-            # example with learning rate schedulers
-            def configure_optimizers(self):
-                gen_opt = Adam(self.model_gen.parameters(), lr=0.01)
-                dis_opt = Adam(self.model_dis.parameters(), lr=0.02)
-                dis_sch = CosineAnnealing(dis_opt, T_max=10)
-                return [gen_opt, dis_opt], [dis_sch]
-
-            # example with step-based learning rate schedulers
-            # each optimizer has its own scheduler
-            def configure_optimizers(self):
-                gen_opt = Adam(self.model_gen.parameters(), lr=0.01)
-                dis_opt = Adam(self.model_dis.parameters(), lr=0.02)
-                gen_sch = {
-                    'scheduler': ExponentialLR(gen_opt, 0.99),
-                    'interval': 'step'  # called after each training step
-                }
-                dis_sch = CosineAnnealing(dis_opt, T_max=10) # called every epoch
-                return [gen_opt, dis_opt], [gen_sch, dis_sch]
-
-            # example with optimizer frequencies
-            # see training procedure in `Improved Training of Wasserstein GANs`, Algorithm 1
-            # https://arxiv.org/abs/1704.00028
-            def configure_optimizers(self):
-                gen_opt = Adam(self.model_gen.parameters(), lr=0.01)
-                dis_opt = Adam(self.model_dis.parameters(), lr=0.02)
-                n_critic = 5
-                return (
-                    {'optimizer': dis_opt, 'frequency': n_critic},
-                    {'optimizer': gen_opt, 'frequency': 1}
-                )
-
-        Note:
-            Some things to know:
-
-            - Lightning calls ``.backward()`` and ``.step()`` on each optimizer and learning rate scheduler as needed.
-            - If you use 16-bit precision (``precision=16``), Lightning will automatically handle the optimizers.
-            - If you use multiple optimizers, :meth:`training_step` will have an additional ``optimizer_idx`` parameter.
-            - If you use :class:`torch.optim.LBFGS`, Lightning handles the closure function automatically for you.
-            - If you use multiple optimizers, gradients will be calculated only for the parameters of current optimizer
-              at each training step.
-            - If you need to control how often those optimizers step or override the default ``.step()`` schedule,
-              override the :meth:`optimizer_step` hook.
-        """
-        rank_zero_warn("`configure_optimizers` must be implemented to be used with the Lightning Trainer")
-
-    def manual_backward(self, loss: Tensor, *args, **kwargs) -> None:
-        """Call this directly from your :meth:`training_step` when doing optimizations manually. By using this,
-        Lightning can ensure that all the proper scaling gets applied when using mixed precision.
-
-        See :ref:`manual optimization<common/optimization:Manual optimization>` for more examples.
-
-        Example::
-
-            def training_step(...):
-                opt = self.optimizers()
-                loss = ...
-                opt.zero_grad()
-                # automatically applies scaling, etc...
-                self.manual_backward(loss)
-                opt.step()
-
-        Args:
-            loss: The tensor on which to compute gradients. Must have a graph attached.
-            *args: Additional positional arguments to be forwarded to :meth:`~torch.Tensor.backward`
-            **kwargs: Additional keyword arguments to be forwarded to :meth:`~torch.Tensor.backward`
-        """
-        self._verify_is_manual_optimization("manual_backward")
-        self.trainer.strategy.backward(loss, None, None, *args, **kwargs)
-
-    def backward(
-        self, loss: Tensor, optimizer: Optional[Optimizer], optimizer_idx: Optional[int], *args, **kwargs
-    ) -> None:
-        """Called to perform backward on the loss returned in :meth:`training_step`. Override this hook with your
-        own implementation if you need to.
-
-        Args:
-            loss: The loss tensor returned by :meth:`training_step`. If gradient accumulation is used, the loss here
-                holds the normalized value (scaled by 1 / accumulation steps).
-            optimizer: Current optimizer being used. ``None`` if using manual optimization.
-            optimizer_idx: Index of the current optimizer being used. ``None`` if using manual optimization.
-
-        Example::
-
-            def backward(self, loss, optimizer, optimizer_idx):
-                loss.backward()
-        """
-        loss.backward(*args, **kwargs)
-
-    def toggle_optimizer(self, optimizer: Union[Optimizer, LightningOptimizer], optimizer_idx: int) -> None:
-        """Makes sure only the gradients of the current optimizer's parameters are calculated in the training step
-        to prevent dangling gradients in multiple-optimizer setup.
-
-        This is only called automatically when automatic optimization is enabled and multiple optimizers are used.
-        It works with :meth:`untoggle_optimizer` to make sure ``param_requires_grad_state`` is properly reset.
-
-        Args:
-            optimizer: The optimizer to toggle.
-            optimizer_idx: The index of the optimizer to toggle.
-        """
-        # Iterate over all optimizer parameters to preserve their `requires_grad` information
-        # in case these are pre-defined during `configure_optimizers`
-        param_requires_grad_state = {}
-        for opt in self.trainer.optimizers:
-            for group in opt.param_groups:
-                for param in group["params"]:
-                    # If a param already appear in param_requires_grad_state, continue
-                    if param in param_requires_grad_state:
-                        continue
-                    param_requires_grad_state[param] = param.requires_grad
-                    param.requires_grad = False
-
-        # Then iterate over the current optimizer's parameters and set its `requires_grad`
-        # properties accordingly
-        for group in optimizer.param_groups:
-            for param in group["params"]:
-                param.requires_grad = param_requires_grad_state[param]
-        self._param_requires_grad_state = param_requires_grad_state
-
-    def untoggle_optimizer(self, optimizer_idx: int) -> None:
-        """Resets the state of required gradients that were toggled with :meth:`toggle_optimizer`.
-
-        This is only called automatically when automatic optimization is enabled and multiple optimizers are used.
-
-        Args:
-            optimizer_idx: The index of the optimizer to untoggle.
-        """
-        for opt_idx, opt in enumerate(self.trainer.optimizers):
-            if optimizer_idx != opt_idx:
-                for group in opt.param_groups:
-                    for param in group["params"]:
-                        if param in self._param_requires_grad_state:
-                            param.requires_grad = self._param_requires_grad_state[param]
-        # save memory
-        self._param_requires_grad_state = {}
-
-    def clip_gradients(
-        self,
-        optimizer: Optimizer,
-        gradient_clip_val: Optional[Union[int, float]] = None,
-        gradient_clip_algorithm: Optional[str] = None,
-    ):
-        """Handles gradient clipping internally.
-
-        Note:
-            Do not override this method. If you want to customize gradient clipping, consider
-            using :meth:`configure_gradient_clipping` method.
-
-        Args:
-            optimizer: Current optimizer being used.
-            gradient_clip_val: The value at which to clip gradients.
-            gradient_clip_algorithm: The gradient clipping algorithm to use. Pass ``gradient_clip_algorithm="value"``
-                to clip by value, and ``gradient_clip_algorithm="norm"`` to clip by norm.
-        """
-        if gradient_clip_val is None:
-            gradient_clip_val = self.trainer.gradient_clip_val or 0.0
-        elif self.trainer.gradient_clip_val is not None and self.trainer.gradient_clip_val != gradient_clip_val:
-            raise MisconfigurationException(
-                f"You have set `Trainer(gradient_clip_val={self.trainer.gradient_clip_val!r})`"
-                f" and have passed `clip_gradients(gradient_clip_val={gradient_clip_val!r})`."
-                " Please use only one of them."
-            )
-
-        if gradient_clip_algorithm is None:
-            gradient_clip_algorithm = self.trainer.gradient_clip_algorithm or "norm"
-        else:
-            gradient_clip_algorithm = gradient_clip_algorithm.lower()
-            if (
-                self.trainer.gradient_clip_algorithm is not None
-                and self.trainer.gradient_clip_algorithm != gradient_clip_algorithm
-            ):
-                raise MisconfigurationException(
-                    f"You have set `Trainer(gradient_clip_algorithm={self.trainer.gradient_clip_algorithm.value!r})`"
-                    f" and have passed `clip_gradients(gradient_clip_algorithm={gradient_clip_algorithm!r})"
-                    " Please use only one of them."
-                )
-
-        if not isinstance(gradient_clip_val, (int, float)):
-            raise TypeError(f"`gradient_clip_val` should be an int or a float. Got {gradient_clip_val}.")
-
-        if not GradClipAlgorithmType.supported_type(gradient_clip_algorithm.lower()):
-            raise MisconfigurationException(
-                f"`gradient_clip_algorithm` {gradient_clip_algorithm} is invalid."
-                f" Allowed algorithms: {GradClipAlgorithmType.supported_types()}."
-            )
-
-        gradient_clip_algorithm = GradClipAlgorithmType(gradient_clip_algorithm)
-        self.trainer.precision_plugin.clip_gradients(optimizer, gradient_clip_val, gradient_clip_algorithm)
-
-    def configure_gradient_clipping(
-        self,
-        optimizer: Optimizer,
-        optimizer_idx: int,
-        gradient_clip_val: Optional[Union[int, float]] = None,
-        gradient_clip_algorithm: Optional[str] = None,
-    ):
-        """Perform gradient clipping for the optimizer parameters. Called before :meth:`optimizer_step`.
-
-        Args:
-            optimizer: Current optimizer being used.
-            optimizer_idx: Index of the current optimizer being used.
-            gradient_clip_val: The value at which to clip gradients. By default value passed in Trainer
-                will be available here.
-            gradient_clip_algorithm: The gradient clipping algorithm to use. By default value
-                passed in Trainer will be available here.
-
-        Example::
-
-            # Perform gradient clipping on gradients associated with discriminator (optimizer_idx=1) in GAN
-            def configure_gradient_clipping(self, optimizer, optimizer_idx, gradient_clip_val, gradient_clip_algorithm):
-                if optimizer_idx == 1:
-                    # Lightning will handle the gradient clipping
-                    self.clip_gradients(
-                        optimizer,
-                        gradient_clip_val=gradient_clip_val,
-                        gradient_clip_algorithm=gradient_clip_algorithm
-                    )
-                else:
-                    # implement your own custom logic to clip gradients for generator (optimizer_idx=0)
-        """
-        self.clip_gradients(
-            optimizer, gradient_clip_val=gradient_clip_val, gradient_clip_algorithm=gradient_clip_algorithm
-=======
         rank_zero_deprecation(
             "pytorch_lightning.core.lightning.LightningModule has been deprecated in v1.7"
             " and will be removed in v1.9."
             " Use the equivalent class from the pytorch_lightning.core.module.LightningModule class instead."
->>>>>>> 874ae508
         )
         super().__init__(*args, **kwargs)